'''
File: enzymemldocument.py
Project: core
Author: Jan Range
License: BSD-2 clause
-----
Last Modified: Thursday July 15th 2021 1:00:05 am
Modified By: Jan Range (<jan.range@simtech.uni-stuttgart.de>)
-----
Copyright (c) 2021 Institute of Biochemistry and Technical Biochemistry Stuttgart
'''

import os
import re
import ast
import json
import yaml
import logging
import pandas as pd
import seaborn as sns
import plotly.express as px

from pydantic import Field, validator, validate_arguments
from typing import TYPE_CHECKING, Optional, Union
from texttable import Texttable
from dataclasses import dataclass
from io import StringIO

from pyenzyme.enzymeml.core.enzymemlbase import EnzymeMLBase
from pyenzyme.enzymeml.core.abstract_classes import AbstractSpecies

from pyenzyme.enzymeml.core.reactant import Reactant
from pyenzyme.enzymeml.core.creator import Creator
from pyenzyme.enzymeml.core.protein import Protein
from pyenzyme.enzymeml.core.complex import Complex
from pyenzyme.enzymeml.core.vessel import Vessel
from pyenzyme.enzymeml.core.unitdef import UnitDef
from pyenzyme.enzymeml.core.measurement import Measurement
from pyenzyme.enzymeml.core.measurementData import MeasurementData
from pyenzyme.enzymeml.core.enzymereaction import EnzymeReaction
from pyenzyme.enzymeml.models.kineticmodel import KineticParameter
from pyenzyme.enzymeml.tools.unitcreator import UnitCreator
from pyenzyme.enzymeml.tools.enzymemlwriter import EnzymeMLWriter
from pyenzyme.enzymeml.tools.templatereader import read_template
from pyenzyme.enzymeml.databases.dataverse import uploadToDataverse

from pyenzyme.enzymeml.core.ontology import EnzymeMLPart, SBOTerm
from pyenzyme.utils.log import setup_custom_logger, log_object
from pyenzyme.enzymeml.core.exceptions import SpeciesNotFoundError
from pyenzyme.enzymeml.core.utils import (
    type_checking,
    deprecated_getter
)


if TYPE_CHECKING:  # pragma: no cover
    static_check_init_args = dataclass
else:
    static_check_init_args = type_checking

# Initialize the logger
logger = logging.getLogger("pyenzyme")


@static_check_init_args
class EnzymeMLDocument(EnzymeMLBase):

    name: str = Field(
        ...,
        description="Title of the EnzymeML Document.",
    )

    level: int = Field(
        3,
        description="SBML evel of the EnzymeML XML.",
        inclusiveMinimum=1,
        exclusiveMaximum=3
    )

    version: str = Field(
        2,
        description="SBML version of the EnzymeML XML.",
    )

    pubmedid: Optional[str] = Field(
        None,
        description="Pubmed ID reference.",
    )

    url: Optional[str] = Field(
        None,
        description="Arbitrary type of URL that is related to the EnzymeML document.",
    )

    doi: Optional[str] = Field(
        None,
        description="Digital Object Identifier of the referenced publication or the EnzymeML document.",
    )

    created: Optional[str] = Field(
        None,
        description="Date the EnzymeML document was created.",
    )

    modified: Optional[str] = Field(
        None,
        description="Date the EnzymeML document was modified.",
    )

    creator_dict: dict[str, Creator] = Field(
        alias="creators",
        default_factory=dict,
        description="Dictionary mapping from creator IDs to creator describing objects.",
    )

    vessel_dict: dict[str, Vessel] = Field(
        alias="vessels",
        default_factory=dict,
        description="Dictionary mapping from vessel IDs to vessel describing objects."
    )

    protein_dict: dict[str, Protein] = Field(
        alias="proteins",
        default_factory=dict,
        description="Dictionary mapping from protein IDs to protein describing objects.",
    )

    complex_dict: dict[str, Complex] = Field(
        alias="complexes",
        default_factory=dict,
        description="Dictionary mapping from complex IDs to complex describing objects.",
    )

    reactant_dict: dict[str, Reactant] = Field(
        alias="reactants",
        default_factory=dict,
        description="Dictionary mapping from reactant IDs to reactant describing objects.",
    )

    reaction_dict: dict[str, EnzymeReaction] = Field(
        alias="reactions",
        default_factory=dict,
        description="Dictionary mapping from reaction IDs to reaction describing objects.",
    )

    unit_dict: dict[str, UnitDef] = Field(
        alias="units",
        default_factory=dict,
        description="Dictionary mapping from unit IDs to unit describing objects.",
    )

    measurement_dict: dict[str, Measurement] = Field(
        alias="measurements",
        default_factory=dict,
        description="Dictionary mapping from measurement IDs to measurement describing objects.",
    )

    file_dict: dict[str, dict] = Field(
        alias="files",
        default_factory=dict,
        description="Dictionary mapping from protein IDs to protein describing objects.",
    )

    global_parameters: dict[str, KineticParameter] = Field(
        alias="global_parameters",
        default_factory=dict,
        description="Dictionary mapping from parameter IDs to global kinetic parameter describing objects.",
    )

    log: str = Field(
        default="",
    )

    # ! Validators
    @validator("log")
    def start_logger(cls, logs: str, values: dict):
        """Starts a logger instance for the document"""

        # Initialite the log stream
        log_stream = StringIO()
        log_stream.write(logs)

        # Initialize the global logger
        setup_custom_logger("pyenzyme", log_stream)

        return log_stream

    @validator("pubmedid")
    def add_identifier(cls, pubmedid: Optional[str]):
        """Adds an identifiers.org link in front of the pubmed ID if not given"""

        if pubmedid is None:
            return pubmedid
        elif pubmedid.startswith("https://identifiers.org/pubmed:"):
            return pubmedid
        else:
            return "https://identifiers.org/pubmed:" + pubmedid

    # ! Imports and exports
    @classmethod
    def fromTemplate(cls, path: str):
        """Reads an EnzymeML spreadsheet template to an EnzymeMLDocument object.

        Args:
            path (str): Path to the EnzymeML spreadsheet template.

        Returns:
            EnzymeMLDocument: Resulting EnzymeML document.
        """

        return read_template(path, cls)

    @staticmethod
    def fromFile(path: str):
        """Initializes an EnzymeMLDocument from an OMEX container."

        Args:
            path (Path): Path to the OMEX container.

        Returns:
            EnzymeMLDocument: The intialized EnzymeML document.
        """

        from pyenzyme.enzymeml.tools.enzymemlreader import EnzymeMLReader

        return EnzymeMLReader().readFromFile(path)

    @classmethod
    def fromJSON(cls, json_string: str):

        # First, use PyDantic to get a raw model
        enzmldoc = cls.parse_obj(json.loads(json_string))

        # Recreate to get unitDefs and logs
        nu_enzmldoc = cls(
            name=enzmldoc.name,
            level=enzmldoc.level,
            version=enzmldoc.version,
            pubmedid=enzmldoc.pubmedid,
            url=enzmldoc.url,
            doi=enzmldoc.doi,
            created=enzmldoc.created,
            modified=enzmldoc.modified
        )

        # Creators
        for creator in enzmldoc.creator_dict.values():
            nu_enzmldoc.addCreator(creator)

        # Vessels
        for vessel in enzmldoc.vessel_dict.values():
            nu_enzmldoc.addVessel(vessel)

        # Proteins
        for protein in enzmldoc.protein_dict.values():
            nu_enzmldoc.addProtein(protein)

        # Reactants
        for reactant in enzmldoc.reactant_dict.values():
            nu_enzmldoc.addReactant(reactant)

        # Complexes
        for complex in enzmldoc.complex_dict.values():
            nu_enzmldoc._add_complex(complex)

        # Reactions
        for reaction in enzmldoc.reaction_dict.values():
            nu_enzmldoc.addReaction(reaction)

        # Measurements
        for measurement in enzmldoc.measurement_dict.values():
            nu_measurement = Measurement(
                name=measurement.name,
                temperature=measurement.temperature,
                temperature_unit=measurement.temperature_unit,
                ph=measurement.ph,
                global_time_unit=measurement.global_time_unit
            )

            cls._parse_measurement_data(measurement, 'proteins',
                                        nu_measurement, nu_enzmldoc)
            cls._parse_measurement_data(measurement, 'reactants',
                                        nu_measurement, nu_enzmldoc)

            nu_enzmldoc.addMeasurement(nu_measurement)

        return nu_enzmldoc

    @staticmethod
    def _parse_measurement_data(measurement, key, nu_measurement, enzmldoc):
        """Parses measurement data for the fromJSON method"""

        for measurement_data in measurement.species_dict[key].values():
            nu_measurement.addData(
                init_conc=measurement_data.init_conc,
                unit=measurement_data.unit,
                protein_id=measurement_data.protein_id,
                reactant_id=measurement_data.reactant_id
            )

            nu_measurement.addReplicates(
                measurement_data.replicates, enzmldoc=enzmldoc
            )

    def toFile(self, path: str, name: Optional[str] = None):
        """Saves an EnzymeML document to an OMEX container at the specified path

        Args:
            path (Path): Path where the document should be saved.
            verbose (PositiveInt, optional): Level of verbosity, in order to print a message and the resulting path. Defaults to 1.
        """

        EnzymeMLWriter().toFile(self, path, name)

    def toXMLString(self):
        """Generates an EnzymeML XML string"""

        return EnzymeMLWriter().toXMLString(self)

    @validate_arguments
    def uploadToDataverse(
        self,
        dataverse_name: str,
        base_url: Optional[str] = None,
        api_token: Optional[str] = None
    ):
        """Uploads an EnzymeML document to a Dataverse installation of choice.

        It should be noted, that the environment variables 'DATAVERSE_URL' and 'DATAVERSE_API_TOKEN'
        should be given approriately before the upload. If not, tje upload cant be done.

        Args:
            dataverse_name (str): Name of the dataverse to upload the EnzymeML document. You can find the name in the link of your dataverse (e.g. https://dataverse.installation/dataverse/{dataverseName})
            base_url (str): Base URL of the dataverse to upload. Defaults to None. If None the URL will be drawn from env vars.
            api_token (str): API Token of the dataverse to upload. Defaults to None. If None the API Token will be drawn from env vars.

        """
        uploadToDataverse(
            enzmldoc=self,
            dataverse_name=dataverse_name,
            base_url=base_url,
            api_token=api_token
        )

    # ! Utility methods
    def visualize(
        self,
        measurement_ids: list[str] = ["all"],
        interactive: bool = False,
        use_names: bool = False,
        sharey: bool = True,
        col_wrap: int = 4,
        trendline: bool = False,
        width: int = 1000,
        height: int = 500,
<<<<<<< HEAD
        hovermode: str = "closest",
=======
>>>>>>> 7d426cc0
        **kwargs
    ):
        """Visualizes either all or selected measurements found in the EnzymeML document as FacetGrid or interactive.

        In order to use this method correctly, make sure to pass nothing to 'measurement_ids' when all meassurements
        should be visualised. Otherwise pass a list or string for multiple or single measurements respectively.


        Args:
            measurement_ids (list[str], optional): List of measurements that should be plotted or all. Defaults to ["all"].
            interactive (bool, optional): [description]. Whether to return an interatcive or static plot. Defaults to to False.
            use_names (bool, optional): Whether names or IDs should be used. Defaults to False.
            sharey (bool, optional): Whether all plots in FacetGrid should share the y-axis. Defaults to True.
            col_wrap (int, optional): Specifies in FacetGrid at which number of cols to create a new row. Defaults to 4.
            trendline (bool, optional): Whether the plot should include a trendline. Defaults to False.
            width (int, optional): Interactive plot width. Defaults to 1000.
            height (int, optional): Interactive plot height. Defaults to 500.
<<<<<<< HEAD
            hovermode (str, optional): Changes behaviour of hovering. Following options are available ['closest', 'x unified', 'x', 'y', 'y unified']. Defaults to 'closest'.
=======
>>>>>>> 7d426cc0

        Returns:
            [type]: [description]
        """

        if isinstance(measurement_ids, str):
            measurement_ids = [measurement_ids]

<<<<<<< HEAD
        # Aloow for custom templates if specified
        if interactive and "template" in kwargs:
            template = kwargs["template"]
        else:
            kwargs["template"] = "plotly_white"

=======
>>>>>>> 7d426cc0
        df = self.toDataFrame(
            use_names=use_names, measurement_ids=measurement_ids
        )

        if interactive:
            return self._create_interactive_plot(
<<<<<<< HEAD
                df=df, trendline=trendline, width=width, height=height,
                hovermode=hovermode, **kwargs
=======
                df=df, trendline=trendline, width=width, height=height, **kwargs
>>>>>>> 7d426cc0
            )

        return self._create_facet_grid(
            df=df, trendline=trendline, col_wrap=col_wrap, sharey=sharey, **kwargs
        )

    def _create_facet_grid(
        self,
        df: pd.DataFrame,
        col_wrap: int,
        sharey: bool,
        trendline: bool,
        **kwargs,
    ):

        # Set up the FacetGrid plot
        g = sns.FacetGrid(
            df, col="measurement", hue="species",
            col_wrap=col_wrap, sharey=sharey, legend_out=True,
            **kwargs
        )

        if trendline:
            g.map(sns.lineplot, "time", "value")
        g.map(sns.scatterplot, "time", "value")
        g.add_legend(loc='upper right', bbox_to_anchor=(
            0.5, -0.01), fancybox=True, shadow=True, ncol=2)

        return g

    def _create_interactive_plot(
        self,
        df: pd.DataFrame,
        trendline: bool,
        width: int,
        height: int,
<<<<<<< HEAD
        hovermode: str,
=======
>>>>>>> 7d426cc0
        **kwargs
    ):
        """Visualizes all measurements as an interactive plot based on plotly. Best used in Jupyter Notebooks.

        Args:
            trendline (bool, optional): Whether or not an average trendline should be drawn. Defaults to False.
            width (int, optional): Plot width. Defaults to 1000.
            height (int, optional): Plot height. Defaults to 500.
        """

        if trendline:
            kwargs.update(
                {"trendline": "lowess", "trendline_options": {"frac": 0.5}}
            )

        fig = px.scatter(
            df, x="time", y="value", animation_frame="measurement",
            color="species", range_y=[-5, df.value.max() + df.value.std()],
<<<<<<< HEAD
            width=width, height=height, hover_name="species", **kwargs
=======
            width=width, height=height, template="plotly_white", **kwargs
>>>>>>> 7d426cc0
        )

        fig.update_layout(legend=dict(
            orientation="h",
            yanchor="bottom",
            y=1.02,
            xanchor="right",
            x=1
        ))

<<<<<<< HEAD
        fig.update_layout(hovermode=hovermode)

=======
>>>>>>> 7d426cc0
        return fig

    def toDataFrame(
        self,
        measurement_ids: list[str] = ["all"],
        use_names: bool = False,
    ) -> pd.DataFrame:
        """Transforms exported measurement data to a single DataFrame

        Args:
            measurement_ids (list[str], optional): Measurements to include or all of them. Defaults to ["all"].
            use_names (bool, optional): Wether names or IDs should be used. Defaults to False.

        Returns:
            pd.DataFrame: Transformed measurement data.
        """

        # First export all the experimental data
        data = self.exportMeasurementData()

        # Reformat the dataframe for a FacetGrid plot
        df_plot = []
        for measurement_id, measurement in data.items():

            if measurement_id not in measurement_ids and measurement_ids != ["all"]:
                # Drop discarded measurements
                continue

            if use_names:
                # Turn ID to name if specified
                measurement_id = self.measurement_dict[measurement_id].name

            # Get the dataframe from the data export
            exp_data = measurement["data"]

            # Rename to names if specified
            columns = []
            for column in exp_data.columns:
<<<<<<< HEAD
                if use_names and column not in ["time", "data_unit", "time_unit"]:
=======
                if use_names and column != "time":
>>>>>>> 7d426cc0
                    columns.append(self.getAny(column).name)
                else:
                    columns.append(column)

            # Reset columns
            exp_data.columns = columns

            # Reduce DataFrame to three columns to hue indicidual species
            exp_data = pd.melt(exp_data, id_vars=["time"], var_name="species")
            exp_data["measurement"] = [measurement_id] * exp_data.shape[0]

            df_plot.append(exp_data)

        # Finally, concatenate all indivdidual datasets
        df_plot = pd.concat(df_plot)

        return df_plot

    def unifyMeasurementUnits(
        self,
        kind: str,
        scale: int,
        measurement_ids: Union[str, list[str]] = "all"
    ) -> None:
        """Rescales and unifies the units of either all measurements or those that are provided to the given kind and scale.

        Args:
            kind (str): The unit kind from which to rescale. Currently supported: 'mole', 'gram', 'litre'.
            scale (int): Decade scale to which the values will be rescaled.
            measurement_ids (Union[str, list[str]], optional): Measurements that will be rescaled. Defaults to "all".
        """

        # Transform single strings to list
        if isinstance(measurement_ids, str):
            measurement_ids = [measurement_ids]

        for measurement_id, measurement in self.measurement_dict.items():
            if measurement_id in measurement_ids or measurement_ids == ["all"]:
                measurement.unifyUnits(kind=kind, scale=scale, enzmldoc=self)

    def exportMeasurementData(
        self,
        measurement_ids: Union[str, list[str]] = "all",
        species_ids: Union[str, list[str]] = "all",
        proteins: bool = False,
        reactants: bool = True,
    ) -> dict[str, dict[str, Union[tuple, pd.DataFrame]]]:
        """Exports either all replicates present in any measurement or the ones specified via 'species_ids' or 'measurement_ids'

        Args:
            measurement_ids (Union[str, list[str]], optional): The measurements from which to export the data. Defaults to "all".
            species_ids (Union[str, list[str]], optional): The species from which to export the data. Defaults to "all".

        Returns:
            dict[str, dict[str, Union[tuple, pd.DataFrame]]]: The data corresponding to the specified options. The dictionary will still distinguish between meassuremnts.
        """

        if isinstance(measurement_ids, str):
            measurement_ids = [measurement_ids]
        if isinstance(species_ids, str):
            species_ids = [species_ids]

        # Initialize return list
        replicate_data = {}

        for measurement_id, measurement in self.measurement_dict.items():
            if measurement_id in measurement_ids or measurement_ids == ["all"]:
                data = measurement.exportData(
                    species_ids=species_ids
                )

                # Initialize the data dict that will be returned
                measurement_data = {}

                if reactants:
                    measurement_data.update(data["reactants"])
                if proteins:
                    measurement_data.update(data["proteins"])

                if measurement_data["data"] is not None:
                    replicate_data[measurement_id] = measurement_data

        return replicate_data

    @ staticmethod
    def _generateID(prefix: str, dictionary: dict) -> str:
        """Generates IDs complying to the [s|p|r|m|u|c]?[digit]+ schema.

        Args:
            prefix (str): Character denoting the type of species (p: Protein, s: Reactant, u: UnitDef, r: EnzymeReaction, m: Measurement, c: concentration).
            dictionary (dict): The dictionary from which the ID is generated and used to determine the number.

        Returns:
            str: Unique internal identifier.
        """

        if dictionary.keys():
            # fetch all keys and sort them
            number = int(
                max(list(dictionary.keys()), key=lambda id: int(id[1::]))[1::]
            )
            return prefix + str(number + 1)

        return prefix + str(0)

    def validateEnzymeML(self) -> None:
        # TODO rework validation
        raise NotImplementedError(
            "Function not refactored yet."
        )

    def __repr__(self) -> str:
        """
        Magic function return pretty string describing the object.

        Returns:
            string: Beautified summarization of object
        """

        return self.printDocument(stdout=False)

    def printDocument(self, measurements: bool = False, units: bool = False, stdout: bool = True) -> Optional[str]:
        """Prints the document's content"""

        fin_string: list[str]

        def generate_lines(dictionary: dict) -> None:
            """Breaks up a dictionary and generates a human readible line."""
            for element_id, element in dictionary.items():
                fin_string.append(
                    f"\tID: {element_id} \t Name: {element.name}")

        fin_string = [self.name]

        if units:
            fin_string.append('>>> Units')
            generate_lines(self.unit_dict)

        fin_string.append('>>> Reactants')
        generate_lines(self.reactant_dict)

        fin_string.append('>>> Proteins')
        generate_lines(self.protein_dict)

        fin_string.append('>>> Complexes')
        generate_lines(self.complex_dict)

        fin_string.append('>>> Reactions')
        generate_lines(self.reaction_dict)

        if measurements:
            fin_string.append('>>> Measurements')
            fin_string.append(self.printMeasurements())

        output = "\n".join(fin_string)

        if stdout:
            print(output)
        else:
            return output

    def printMeasurements(self) -> str:
        """Prints all measurements as a human readable table"""

        table = Texttable()
        table.set_deco(Texttable.HEADER)
        table.set_cols_align(["l", "l", "l", "l"])

        # Initialize rows
        rows = [["ID", "Species", "Conc", "Unit"]]

        # Generate and append rows
        for measurement_id, measurement in self.measurement_dict.items():

            speciesDict = measurement.species_dict
            proteins = speciesDict['proteins']
            reactants = speciesDict['reactants']

            # succesively add rows with schema
            # [ measID, speciesID, initConc, unit ]

            for species_id, species in {**proteins, **reactants}.items():
                rows.append(
                    [
                        measurement_id,
                        species_id,
                        str(species.init_conc),
                        species.unit
                    ]
                )

        # Add empty row for better readablity
        rows.append([" "] * 4)
        table.add_rows(rows)

        return f"\n{table.draw()}\n"

    def printReactionSchemes(self, by_name: bool = True):
        """Prints all reaction equations to inspect the content
        """

        output = []

        for reaction in self.reaction_dict.values():

            # Get the equation
            equation = reaction.get_reaction_scheme(
                by_name=by_name, enzmldoc=self
            )

            if self.in_ipynb():
                output.append(
                    {
                        "ID": reaction.id,
                        "Name": reaction.name,
                        "equation": equation.split("\n")[1].replace("Equation: ", ""),
                        "kinetic law": equation.split("\n")[2].replace("Model: v = ", "")
                    }
                )
            else:
                output.append(equation)

        if self.in_ipynb():
            return pd.DataFrame(output).set_index("ID")
        else:
            print("\n".join(output))

    @staticmethod
    def in_ipynb():
        """Checks whether in an ipynb or not"""
        try:
            cfg = get_ipython().config
            if get_ipython().__class__.__name__ == 'ZMQInteractiveShell':
                return True
            else:
                return False
        except NameError:
            return False

    def generateInitialValueTemplate(self, dir: str = ".") -> None:
        """Generates an initial value template as a YAML file, which can be used for modeling.

        Args:
            dir (str, optional): Dirpath to the output file. Defaults to ".".
        """

        init_values = {
            "global": {
                param.name: {
                    "initial_value": None,
                    "upper": None,
                    "lower": None
                }
                for param in self.global_parameters.values()
            }
        }

        for reaction in self.reaction_dict.values():

            if reaction.model is None:
                continue

            parameters = {
                param.name: {
                    "initial_value": None,
                    "upper": None,
                    "lower": None
                }
                for param in reaction.model.parameters
                if param.is_global is False
            }

            if parameters:
                init_values[reaction.id] = parameters

        # Finally, write the template to YAML
        out = os.path.join(dir, self.name.replace(
            " ", "_") + "_init_values.yaml"
        )

        with open(out, "w") as file_handle:
            yaml.dump(
                init_values,
                file_handle,
                default_flow_style=False,
                sort_keys=False
            )

    def applyModelInitialization(self, path: str, to_values: bool = False) -> None:
        """Adds initial values per reaction to the model from a YAML config file.

        This method loads a YAML that previously generated from the function 'generateInitialValueTemplate'
        and was filled with values. These are then used to populate the 'initial_value' fields of KineticParameter objects.

        Args:
            path (str): Path to the YAML file containing the initial values.
        """

        # Load the YAML file
        with open(path, "r") as file_handle:
            initial_values = yaml.safe_load(file_handle)

        # Apply all given initial values to the model
        for reaction_id, value_dict in initial_values.items():

            if reaction_id == "global":
                for name, options in value_dict.items():
                    if to_values:
                        self.global_parameters[name].value = options.get(
                            "initial_value")

                    self.global_parameters[name].initial_value = options.get(
                        "initial_value")
                    self.global_parameters[name].upper = options.get("upper")
                    self.global_parameters[name].lower = options.get("lower")

            else:
                # Get the reaction
                reaction = self.getReaction(reaction_id)
                reaction.apply_initial_values(value_dict, to_values=to_values)

    # ! Add methods

    @validate_arguments
    def addGlobalParameter(
        self,
        name: str,
        value: Optional[float] = None,
        initial_value: Optional[float] = None,
        unit: Optional[str] = None,
        constant: bool = False,
        stdev: Optional[float] = None,
        ontology: Optional[SBOTerm] = None,
    ):
        """Adds a global parameter to the model that will be referred by KineticModel objects in reaction models.

        Args:
            name (str): Name of the estimated parameter.
            value (Optional[float], optional): Numerical value of the estimated parameter. Defaults to None.
            initial_value (Optional[float], optional): Initial value that was used for the parameter estimation. Defaults to None.
            unit (Optional[str], optional): Unit of the estimated parameter. Defaults to None.
            stdev (Optional[float], optional): Standard deviation of the estimated parameter. Defaults to None.
            ontology (Optional[SBOTerm], optional): Type of the estimated parameter. Defaults to None.

        Returns:
            str: Name of the parameter that has been added.
        """

        param = KineticParameter(
            name=name, value=value, unit=unit, stdev=stdev,
            initial_value=initial_value, ontology=ontology,
            is_global=True, constant=constant
        )

        if param.unit:
            param._unit_id = self._convertToUnitDef(param.unit)

        # Add the parameter to the parameter_dict
        self.global_parameters[param.name] = param

        return param.name

    @validate_arguments
    def addCreator(self, creator: Creator, log: bool = True) -> str:
        """Adds a creator object to the EnzymeML document.

        Args:
            creator (Creator): Creator object to be added to the document.

        Returns:
            str: Unique internal identifier of the creator.
        """

        # Generate ID
        creator.id = self._generateID(prefix="a", dictionary=self.creator_dict)

        # Add to the document
        self.creator_dict[creator.id] = creator

        if log:
            # Log creator object
            log_object(logger, creator)
            logger.debug(
                f"Added {type(creator).__name__} ({creator.id}) '{creator.family_name}' to document '{self.name}'"
            )

        return creator.id

    @ validate_arguments
    def addVessel(self, vessel: Vessel, use_parser: bool = True) -> str:
        """Adds a Vessel object to the EnzymeML document.

        Args:
            vessel (Vessel): Vessel object to be added to the document.
            use_parser (bool, optional): Whether to user the unit parser or not. Defaults to True.

        Returns:
            str: Unique internal identifier of the reactant.
        """

        return self._addSpecies(
            species=vessel,
            prefix="v",
            dictionary=self.vessel_dict,
            use_parser=use_parser
        )

    @ validate_arguments
    def addReactant(self, reactant: Reactant, use_parser: bool = True) -> str:
        """Adds a Reactant object to the EnzymeML document.

        Args:
            reactant (Reactant): Reactant object to be added to the document.
            use_parser (bool, optional): Whether to user the unit parser or not. Defaults to True.

        Returns:
            str: Unique internal identifier of the reactant.
        """

        return self._addSpecies(
            species=reactant,
            prefix="s",
            dictionary=self.reactant_dict,
            use_parser=use_parser,
        )

    @ validate_arguments
    def addProtein(self, protein: Protein, use_parser: bool = True) -> str:
        """Adds a Protein object to the EnzymeML document.

        Args:
            protein (Protein): Protein object to be added to the document.
            use_parser (bool, optional): Whether to user the unit parser or not. Defaults to True.

        Returns:
            str: Unique internal identifier of the protein.
        """

        return self._addSpecies(
            species=protein,
            prefix="p",
            dictionary=self.protein_dict,
            use_parser=use_parser
        )

    @ validate_arguments
    def _add_complex(self, complex: Complex, use_parser: bool = True) -> str:
        """Adds a Complex object to the EnzymeML document.

        Args:
            complex (Complex): Complex object to be added to the document.
            use_parser (bool, optional): Whether to user the unit parser or not. Defaults to True.

        Returns:
            str: Unique internal identifier of the complex.
        """

        return self._addSpecies(
            species=complex,
            prefix="c",
            dictionary=self.complex_dict,
            use_parser=use_parser
        )

    @validate_arguments
    def addComplex(
        self,
        name: str,
        participants: list[str],
        vessel_id: str,
        init_conc: Optional[float] = None,
        unit: Optional[str] = None
    ):

        # First convert all participants given as name to IDs
        participants = [
            self.getAny(participant).id
            for participant in participants
        ]

        return self._add_complex(
            Complex(
                name=name,
                participants=participants,
                vessel_id=vessel_id,
                init_conc=init_conc,
                unit=unit
            )
        )

    def _addSpecies(
        self,
        species: Union[AbstractSpecies, Vessel],
        prefix: str,
        dictionary: dict,
        use_parser: bool = True,
        log: bool = True
    ) -> str:
        """Helper function to add any specific species to the EnzymeML document.

        Args:
            species (AbstractSpecies): Species that is about to be added to the EnzymeML document.
            prefix (str): Character that is used to generate a unique internal identifier.
            dictionary (dict): The dictionary where the species will be added to.
            use_parser (bool, optional): Whether to user the unit parser or not. Defaults to True.

        Returns:
            str: The internal identifier of the species.
        """

        # Generate ID
        species.id = self._generateID(
            prefix=prefix, dictionary=dictionary
        )
        species.meta_id = f"METAID_{species.id.upper()}"

        # Update unit to UnitDefID
        if species.unit and use_parser:
            unit_id = self._convertToUnitDef(species.unit)
            species._unit_id = unit_id
        elif species.unit and use_parser is False:
            species._unit_id = species.unit
            species.unit = self.getUnitString(species._unit_id)

        # Log creation of the object
        log_object(logger, species)

        # Add species to dictionary
        dictionary[species.id] = species

        # Log the addition
        if log:
            logger.debug(
                f"Added {type(species).__name__} ({species.id}) '{species.name}' to document '{self.name}'"
            )

        return species.id

    def addReaction(self, reaction: EnzymeReaction, use_parser: bool = True) -> str:
        """
        Adds EnzymeReaction object to EnzymeMLDocument object.
        Automatically assigns ID and converts units.

        Args:
            reaction (EnzymeReaction): Object describing reaction
            use_parser (bool, optional): If set True, will use
                                         internal unit parser.
                                         Defaults to True.

        Returns:
            string: Internal identifier for the reaction.
            Use it for other objects!
        """

        # Generate ID
        reaction.id = self._generateID("r", self.reaction_dict)
        reaction.meta_id = f"METAID_{reaction.id.upper()}"

        if use_parser and reaction.temperature:
            # Reset temperature for SBML compliance to Kelvin
            reaction.temperature = (
                reaction.temperature + 273.15
                if re.match(r"^K|kelvin", reaction.temperature_unit)
                else reaction.temperature
            )

            # Generate internal ID for the unit
            reaction._temperature_unit_id = self._convertToUnitDef(
                reaction.temperature_unit
            )
        elif reaction.temperature:
            # Set the temperature unit to the actual string
            reaction._temperature_unit_id = reaction.temperature_unit
            reaction.temperature_unit = self.getUnitString(
                reaction.temperature_unit
            )

        # Set model units and check for consistency
        if reaction.model:
            # ID consistency
            self._check_kinetic_model_ids(
                model=reaction.model
            )

            # Reference global parameters
            self._reference_global_parameters(
                model=reaction.model
            )

            # Unit conversion
            self._convert_kinetic_model_units(
                reaction.model.parameters,
                enzmldoc=self
            )

        # Finally add the reaction to the document
        self.reaction_dict[reaction.id] = reaction

        # Log the object
        log_object(logger, reaction)
        logger.debug(
            f"Added {type(reaction).__name__} ({reaction.id}) '{reaction.name}' to document '{self.name}'"
        )

        return reaction.id

    def _check_kinetic_model_ids(self, model) -> None:
        """Checks if the given species IDs/names are consistent with the EnzymeML document. Also converts names into IDs, if given in the document.

        Args:
            equation (str): The rate law given in the KineticModel
        """

        # Get all the params of the model to distinguis params from names
        all_params = [param.name for param in model.parameters]

        for node in ast.walk(ast.parse(model.equation)):

            if isinstance(node, ast.Constant):
                # If the equation was generated  via the ModelFactory
                if isinstance(node.value, str):
                    name = repr(node.value)
                else:
<<<<<<< HEAD
                    # Numeric constants are ignored now
=======
>>>>>>> 7d426cc0
                    continue

            elif isinstance(node, ast.Name):
                # If the equation has been done manually
                name = node.id
                if name in all_params:
                    # If its a parameter
                    continue
            else:
                continue

            if name not in self.getSpeciesIDs():

                try:
                    # Try to get by name and substitute in equation
                    species_id = self.getAny(
                        name.replace("'", ""),
                    ).id

                    model.equation = model.equation.replace(
                        name, species_id
                    )
                except StopIteration:
                    # If neither name or ID is found, raise Error
                    raise SpeciesNotFoundError(
                        enzymeml_part="Kinetic Model",
                        species_id=name
                    )

    def _reference_global_parameters(self, model):
        """Removes single parameters and references global parameters if names match"""

        nu_parameters = []
        for parameter in model.parameters:
            name = parameter.name
            if name in self.global_parameters:
                nu_parameters.append(
                    self.global_parameters[name]
                )
            else:
                nu_parameters.append(parameter)

        model.parameters = nu_parameters

    @ staticmethod
    def _convert_kinetic_model_units(parameters: list[KineticParameter], enzmldoc) -> None:
        """Converts given unit strings to unit IDs and adds them to the model.

        Args:
            parameters (list[KineticParameter]): List of all kinetic parameters.
            enzmldoc ([type]): Used to convert unit strings to unit IDs.
        """

        for parameter in parameters:
            if parameter.unit:
                parameter._unit_id = enzmldoc._convertToUnitDef(parameter.unit)

    def addReactions(self, reactions: list[EnzymeReaction]):
        """Adds multiple reactions to an EnzymeML document.

        Args:
            reactions (list[EnzymeReaction]): List of EnzymeReaction objects
        """

        return {
            reaction.name: self.addReaction(reaction)
            for reaction in reactions
        }

    def addFile(
        self,
        filepath=None,
        file_handle=None,
        description="Undefined"
    ) -> str:
        """Adds any arbitrary file to the document. Please note, that if a filepath is given, any file_handle will be ignored.

        Args:
            filepath (str, optional): Path to the file that is added to the document. Defaults to None.
            file_handle (io.BufferedReader, optional): File handle that will be read to a bytes string. Defaults to None.

        Returns:
            str: Internal identifier for the file.
        """

        # Generate a unique identifier for the file
        file_id = self._generateID("f", self.file_dict)

        if filepath:
            # Open file handle
            file_handle = open(filepath, "rb")
        elif filepath is None and file_handle is None:
            raise ValueError(
                "Please specify either a file path or a file handle"
            )

        # Finally, add the file and close the handler
        self.file_dict[file_id] = {
            "name": os.path.basename(file_handle.name),
            "handler": file_handle,
            "description": description
        }

        return file_id

    @ validate_arguments
    def addMeasurement(self, measurement: Measurement) -> str:
        """Adds a measurement to an EnzymeMLDocument and validates consistency with already defined elements of the document.

        Args:
            measurement (Measurement): Collection of data and initial concentrations per reaction

        Returns:
            measurement_id (String): Assigned measurement identifier.
        """

        # Check consistency
        self._checkMeasurementConsistency(measurement)

        # Convert all measurement units to UnitDefs
        self._convertMeasurementUnits(measurement)

        # Generate the ID and add it to the dictionary
        measurement.id = self._generateID(
            prefix="m", dictionary=self.measurement_dict
        )

        # Update measurement ID to all replicates
        protein_data = measurement.species_dict["proteins"]
        reactant_data = measurement.species_dict["reactants"]

        self._updateReplicateMeasurementIDs(protein_data, measurement.id)
        self._updateReplicateMeasurementIDs(reactant_data, measurement.id)

        # Add it to the EnzymeMLDocument
        self.measurement_dict[measurement.id] = measurement

        # Log the object
        log_object(logger, measurement)
        logger.debug(
            f"Added {type(measurement).__name__} ({measurement.id}) '{measurement.name}' to document '{self.name}'"
        )

        return measurement.id

    def _convertMeasurementUnits(self, measurement: Measurement) -> None:
        """Converts string SI units to UnitDef objects and IDs

        Args:
            measurement (Measurement): Object defining a measurement
        """

        # Update global time of the measurement
        if measurement.global_time:
            measurement._global_time_unit_id = self._convertToUnitDef(
                measurement.global_time_unit
            )

        # Update temperature unit of the measurement
        if measurement.temperature_unit:
            measurement._temperature_unit_id = self._convertToUnitDef(
                measurement.temperature_unit
            )

        def update_dict_units(measurement_data_dict: dict[str, MeasurementData]) -> None:
            """Helper function to update units"""
            for measurement_data in measurement_data_dict.values():
                measurement_data._unit_id = self._convertToUnitDef(
                    measurement_data.unit
                )

                global_time = self._convertReplicateUnits(
                    measurement_data
                )

                if global_time:
                    measurement.global_time = global_time

        # Perform update
        update_dict_units(measurement.species_dict["proteins"])
        update_dict_units(measurement.species_dict["reactants"])

    def _convertReplicateUnits(self, measurement_data: MeasurementData) -> Optional[list[float]]:
        """Converts replicate unit strings to unit definitions.

        Args:
            measurement_data (MeasurementData): Object holding measurement data for a species
        """

        # TODO verify globally global time
        global_time = None

        for replicate in measurement_data.replicates:

            # Convert unit
            time_unit_id = self._convertToUnitDef(replicate.time_unit)
            data_unit_id = self._convertToUnitDef(replicate.data_unit)

            # Assign unit IDs
            replicate._data_unit_id = data_unit_id
            replicate._time_unit_id = time_unit_id

            global_time = replicate.time

        return global_time

    def _updateReplicateMeasurementIDs(self, measurement_data_dict: dict[str, MeasurementData], measurement_id: str):
        """Updates the measurement IDs of replicates."""
        for measurement_data in measurement_data_dict.values():
            replicates = measurement_data.replicates
            for replicate in replicates:
                replicate.measurement_id = measurement_id

    def _checkMeasurementConsistency(self, measurement: Measurement) -> None:
        """Checks if the used species in the measurement are consistent with the EnzymeML document.

        Args:
            measurement (MeasurementData): Objech holding measurement data for a species.
        """

        map(self._checkSpecies, measurement.species_dict["reactants"])
        map(self._checkSpecies, measurement.species_dict["proteins"])

    def _checkSpecies(self, species_id):
        """Checks if a species is defined in the EnzymeML document.

        Args:
            species_id (str): Unique identifier of the species.

        Raises:
            SpeciesNotFoundError: Raised when a species is not defined in the EnzymeML document.
        """

        all_species = {
            **self.reactant_dict,
            **self.protein_dict,
            **self.complex_dict
        }

        if species_id not in all_species.keys():

            # Retrieve species for ontology
            species = self._getSpecies(
                id=species_id,
                dictionary=all_species,
                element_type="Proteins/Reactants/Complexes"
            )

            # Use the EnzymeMLPart Enum to derive the correct place
            sbo_term = SBOTerm(species.__dict__["ontology"]).name
            enzymeml_part = EnzymeMLPart.partFromSBOTerm(sbo_term)

            # Raise an error if the species is nowhere present
            raise SpeciesNotFoundError(
                species_id=species_id,
                enzymeml_part=enzymeml_part
            )

    def _convertToUnitDef(self, unit: Optional[str]) -> str:
        """Reads an SI unit string and converts it into a EnzymeML compatible UnitDef

        Args:
            unit (str): String representing the SI unit.

        Returns:
            str: Unique identifier of the UnitDef.
        """

        if unit is None:
            raise TypeError("No unit given.")
        elif unit in self.unit_dict.keys():
            return unit

        return UnitCreator().getUnit(unit, self)

    # ! Getter methods
    def getSpeciesIDs(self) -> list[str]:
        return list({
            **self.protein_dict,
            **self.reactant_dict,
            **self.complex_dict
        }.keys())

    def getUnitString(self, unit_id: Optional[str]) -> str:
        """Return the unit name corresponding to the given unit ID.

        Args:
            unit_id (str): Unique internal ID of the unit.

        Raises:
            SpeciesNotFoundError: Raised when the requested unit is not found.

        Returns:
            str: String representation of the unit.
        """

        if unit_id is None:
            raise TypeError("No unit given.")

        try:
            return self.unit_dict[unit_id].name
        except KeyError:
            raise SpeciesNotFoundError(
                species_id=unit_id, enzymeml_part="Units"
            )

    def getUnitDef(self, id: str) -> UnitDef:
        """Returns the unit associated with the given ID.

        Args:
            id (str): Unique internal ID of the unit.

        Raises:
            SpeciesNotFoundError: Raised when the requested unit is not found.

        Returns:
            UnitDef: The corresponding unit object.
        """

        return self._getSpecies(
            id=id,
            dictionary=self.unit_dict,
            element_type="Units",
        )

    def getVessel(self, id: str) -> Vessel:
        """Returns the vessel associated with the given ID.

        Args:
            id (str): Unique internal ID of the vessel.

        Raises:
            SpeciesNotFoundError: Raised when the requested vessel is not found.

        Returns:
            Vessel: The corresponding unit object.
        """

        return self._getSpecies(
            id=id,
            dictionary=self.vessel_dict,
            element_type="Vessels",
        )

    def getReaction(self, id: str) -> EnzymeReaction:
        """Returns the reaction associated with the given ID.

        Args:
            id (str): Unique internal ID of the reaction.

        Raises:
            SpeciesNotFoundError: Raised when the requested reaction is not found.

        Returns:
            EnzymeReaction: The corresponding reaction object.
        """

        return self._getSpecies(
            id=id,
            dictionary=self.reaction_dict,
            element_type="EnzymeReaction",
        )

    def getMeasurement(self, id: str) -> Measurement:
        """Returns the measurement associated with the given ID.

        Args:
            id (str): Unique internal ID of the measurement.

        Raises:
            SpeciesNotFoundError: Raised when the requested measurement is not found.

        Returns:
            Measurement: The corresponding measurement object.
        """

        return self._getSpecies(
            id=id,
            dictionary=self.measurement_dict,
            element_type="Measurement",
        )

    def getReactant(self, id: str) -> Reactant:
        """Returns the reactant associated with the given ID.

        Args:
            id (str): Unique internal ID of the reactant.

        Raises:
            SpeciesNotFoundError: Raised when the requested reactant is not found.

        Returns:
            Reactant: The corresponding reactant object.
        """

        return self._getSpecies(
            id=id,
            dictionary=self.reactant_dict,
            element_type="Reactant",
        )

    def getProtein(self, id: str) -> Protein:
        """Returns the protein associated with the given ID.

        Args:
            id (str): Unique internal ID of the protein.

        Raises:
            SpeciesNotFoundError: Raised when the requested protein is not found.

        Returns:
            Protein: The corresponding protein object.
        """

        return self._getSpecies(
            id=id,
            dictionary=self.protein_dict,
            element_type="Protein",
        )

    def getFile(self, id: str, by_id: bool = True) -> dict:
        """Returns the file associated with the given ID.

        Args:
            id (str): Unique internal ID of the file.

        Raises:
            SpeciesNotFoundError: Raised when the requested file is not found.

        Returns:
            dict[str, dict]: The corresponding file object.
        """

        if by_id:
            return self.file_dict[id]
        else:
            return next(filter(
                lambda file: file["name"] == id,
                self.file_dict.values()
            ))

    def getAny(self, id: str) -> AbstractSpecies:
        """Returns anything associated with the given ID.

        Args:
            id (str): Unique internal ID of the object.

        Raises:
            SpeciesNotFoundError: Raised when the requested object is not found.

        Returns:
            dict[str, dict]: The corresponding file object.
        """

        all_dicts = {
            **self.unit_dict,
            **self.vessel_dict,
            **self.reactant_dict,
            **self.protein_dict,
            **self.complex_dict,
            **self.reaction_dict
        }

        return self._getSpecies(
            id=id,
            dictionary=all_dicts,
            element_type="Document",
        )

    def _getSpecies(
        self,
        id: str,
        dictionary: dict,
        element_type: str,
    ):
        """Helper function to retrieve any kind of species from the EnzymeML document.

        Args:
            id (str): Unique internal ID.
            dictionary (dict): Dictionary that stores all objects.
            element_type (str): Type of object that is in the dictionary.

        Raises:
            SpeciesNotFoundError: Raised when the requested species is not found.

        Returns:
            Union[ AbstractSpecies, EnzymeReaction, Measurement ]: The requested object
        """

        for attr in ["id", "name"]:
            species = self._search_object(
                value=id, attr=attr, dictionary=dictionary
            )

            if species:
                return species

        raise SpeciesNotFoundError(
            species_id=id, enzymeml_part=element_type
        )

    def _search_object(self, value, attr: str, dictionary: dict):
        """Filters a given dictionary for an attributes and returns it if found.

        Args:
            value ([type]): Term that is searched for.
            attr (str): Corresponding attribute to look for.
            dictionary (dict): Dictionary that si searched.

        Returns:
            AbstractSpecies: Species from the EnzymeML document.
        """

        try:
            # Filter the dict for the desired species
            return next(filter(
                lambda obj: obj.__dict__[attr] == value,
                dictionary.values()
            ))
        except StopIteration:
            return None

    def getReactantList(self) -> list[Reactant]:
        """Returns a list of all reactants in the EnzymeML document."

        Returns:
            list[Reactant]: List of all reactants in the EnzymeML document.
        """
        return self._getSpeciesList(self.reactant_dict)

    def getProteinList(self) -> list[Protein]:
        """Returns a list of all proteins in the EnzymeML document."

        Returns:
            list[Protein]: List of all proteins in the EnzymeML document.
        """
        return self._getSpeciesList(self.protein_dict)

    def getReactionList(self) -> list[EnzymeReaction]:
        """Returns a list of all reactions in the EnzymeML document."

        Returns:
            list[EnzymeReaction]: List of all reactions in the EnzymeML document.
        """
        return self._getSpeciesList(self.reaction_dict)

    def getFilesList(self):
        """Returns a list of all files in the EnzymeML document."

        Returns:
            list[dict]: List of all files in the EnzymeML document.
        """
        return self._getSpeciesList(self.file_dict)

    @ staticmethod
    def _getSpeciesList(dictionary: dict) -> list:
        """Helper function to retrieve lists of dicitonary objects

        Args:
            dictionary (dict): Dictionary of corresponding elements

        Returns:
            list: Returns all values in the dictionary
        """
        return list(dictionary.values())

    @ deprecated_getter("doi")
    def getDoi(self) -> Optional[str]:
        return self.doi

    @ deprecated_getter("pubmedid")
    def getPubmedID(self) -> Optional[str]:
        return self.pubmedid

    @ deprecated_getter("url")
    def getUrl(self) -> Optional[str]:
        return self.url

    @ deprecated_getter("created")
    def get_created(self):
        return self.created

    @ deprecated_getter("modified")
    def getModified(self):
        return self.modified

    @ deprecated_getter("creators")
    def getCreator(self):
        return self.creator_dict

    @ deprecated_getter("name")
    def getName(self):
        return self.name

    @ deprecated_getter("level")
    def getLevel(self):
        return self.level

    @ deprecated_getter("version")
    def getVersion(self):
        return self.version

    @ deprecated_getter("protein_dict")
    def getProteinDict(self):
        return self.protein_dict

    @ deprecated_getter("reactant_dict")
    def getReactantDict(self):
        return self.reactant_dict

    @ deprecated_getter("reaction_dict")
    def getReactionDict(self):
        return self.reaction_dict

    @ deprecated_getter("measurement_dict")
    def getMeasurementDict(self):
        return self.measurement_dict

    @ deprecated_getter("unit_dict")
    def getUnitDict(self):
        return self.unit_dict

    @ deprecated_getter("file_dict")
    def getFileDict(self):
        return self.file_dict
<|MERGE_RESOLUTION|>--- conflicted
+++ resolved
@@ -1,1782 +1,1753 @@
-'''
-File: enzymemldocument.py
-Project: core
-Author: Jan Range
-License: BSD-2 clause
------
-Last Modified: Thursday July 15th 2021 1:00:05 am
-Modified By: Jan Range (<jan.range@simtech.uni-stuttgart.de>)
------
-Copyright (c) 2021 Institute of Biochemistry and Technical Biochemistry Stuttgart
-'''
-
-import os
-import re
-import ast
-import json
-import yaml
-import logging
-import pandas as pd
-import seaborn as sns
-import plotly.express as px
-
-from pydantic import Field, validator, validate_arguments
-from typing import TYPE_CHECKING, Optional, Union
-from texttable import Texttable
-from dataclasses import dataclass
-from io import StringIO
-
-from pyenzyme.enzymeml.core.enzymemlbase import EnzymeMLBase
-from pyenzyme.enzymeml.core.abstract_classes import AbstractSpecies
-
-from pyenzyme.enzymeml.core.reactant import Reactant
-from pyenzyme.enzymeml.core.creator import Creator
-from pyenzyme.enzymeml.core.protein import Protein
-from pyenzyme.enzymeml.core.complex import Complex
-from pyenzyme.enzymeml.core.vessel import Vessel
-from pyenzyme.enzymeml.core.unitdef import UnitDef
-from pyenzyme.enzymeml.core.measurement import Measurement
-from pyenzyme.enzymeml.core.measurementData import MeasurementData
-from pyenzyme.enzymeml.core.enzymereaction import EnzymeReaction
-from pyenzyme.enzymeml.models.kineticmodel import KineticParameter
-from pyenzyme.enzymeml.tools.unitcreator import UnitCreator
-from pyenzyme.enzymeml.tools.enzymemlwriter import EnzymeMLWriter
-from pyenzyme.enzymeml.tools.templatereader import read_template
-from pyenzyme.enzymeml.databases.dataverse import uploadToDataverse
-
-from pyenzyme.enzymeml.core.ontology import EnzymeMLPart, SBOTerm
-from pyenzyme.utils.log import setup_custom_logger, log_object
-from pyenzyme.enzymeml.core.exceptions import SpeciesNotFoundError
-from pyenzyme.enzymeml.core.utils import (
-    type_checking,
-    deprecated_getter
-)
-
-
-if TYPE_CHECKING:  # pragma: no cover
-    static_check_init_args = dataclass
-else:
-    static_check_init_args = type_checking
-
-# Initialize the logger
-logger = logging.getLogger("pyenzyme")
-
-
-@static_check_init_args
-class EnzymeMLDocument(EnzymeMLBase):
-
-    name: str = Field(
-        ...,
-        description="Title of the EnzymeML Document.",
-    )
-
-    level: int = Field(
-        3,
-        description="SBML evel of the EnzymeML XML.",
-        inclusiveMinimum=1,
-        exclusiveMaximum=3
-    )
-
-    version: str = Field(
-        2,
-        description="SBML version of the EnzymeML XML.",
-    )
-
-    pubmedid: Optional[str] = Field(
-        None,
-        description="Pubmed ID reference.",
-    )
-
-    url: Optional[str] = Field(
-        None,
-        description="Arbitrary type of URL that is related to the EnzymeML document.",
-    )
-
-    doi: Optional[str] = Field(
-        None,
-        description="Digital Object Identifier of the referenced publication or the EnzymeML document.",
-    )
-
-    created: Optional[str] = Field(
-        None,
-        description="Date the EnzymeML document was created.",
-    )
-
-    modified: Optional[str] = Field(
-        None,
-        description="Date the EnzymeML document was modified.",
-    )
-
-    creator_dict: dict[str, Creator] = Field(
-        alias="creators",
-        default_factory=dict,
-        description="Dictionary mapping from creator IDs to creator describing objects.",
-    )
-
-    vessel_dict: dict[str, Vessel] = Field(
-        alias="vessels",
-        default_factory=dict,
-        description="Dictionary mapping from vessel IDs to vessel describing objects."
-    )
-
-    protein_dict: dict[str, Protein] = Field(
-        alias="proteins",
-        default_factory=dict,
-        description="Dictionary mapping from protein IDs to protein describing objects.",
-    )
-
-    complex_dict: dict[str, Complex] = Field(
-        alias="complexes",
-        default_factory=dict,
-        description="Dictionary mapping from complex IDs to complex describing objects.",
-    )
-
-    reactant_dict: dict[str, Reactant] = Field(
-        alias="reactants",
-        default_factory=dict,
-        description="Dictionary mapping from reactant IDs to reactant describing objects.",
-    )
-
-    reaction_dict: dict[str, EnzymeReaction] = Field(
-        alias="reactions",
-        default_factory=dict,
-        description="Dictionary mapping from reaction IDs to reaction describing objects.",
-    )
-
-    unit_dict: dict[str, UnitDef] = Field(
-        alias="units",
-        default_factory=dict,
-        description="Dictionary mapping from unit IDs to unit describing objects.",
-    )
-
-    measurement_dict: dict[str, Measurement] = Field(
-        alias="measurements",
-        default_factory=dict,
-        description="Dictionary mapping from measurement IDs to measurement describing objects.",
-    )
-
-    file_dict: dict[str, dict] = Field(
-        alias="files",
-        default_factory=dict,
-        description="Dictionary mapping from protein IDs to protein describing objects.",
-    )
-
-    global_parameters: dict[str, KineticParameter] = Field(
-        alias="global_parameters",
-        default_factory=dict,
-        description="Dictionary mapping from parameter IDs to global kinetic parameter describing objects.",
-    )
-
-    log: str = Field(
-        default="",
-    )
-
-    # ! Validators
-    @validator("log")
-    def start_logger(cls, logs: str, values: dict):
-        """Starts a logger instance for the document"""
-
-        # Initialite the log stream
-        log_stream = StringIO()
-        log_stream.write(logs)
-
-        # Initialize the global logger
-        setup_custom_logger("pyenzyme", log_stream)
-
-        return log_stream
-
-    @validator("pubmedid")
-    def add_identifier(cls, pubmedid: Optional[str]):
-        """Adds an identifiers.org link in front of the pubmed ID if not given"""
-
-        if pubmedid is None:
-            return pubmedid
-        elif pubmedid.startswith("https://identifiers.org/pubmed:"):
-            return pubmedid
-        else:
-            return "https://identifiers.org/pubmed:" + pubmedid
-
-    # ! Imports and exports
-    @classmethod
-    def fromTemplate(cls, path: str):
-        """Reads an EnzymeML spreadsheet template to an EnzymeMLDocument object.
-
-        Args:
-            path (str): Path to the EnzymeML spreadsheet template.
-
-        Returns:
-            EnzymeMLDocument: Resulting EnzymeML document.
-        """
-
-        return read_template(path, cls)
-
-    @staticmethod
-    def fromFile(path: str):
-        """Initializes an EnzymeMLDocument from an OMEX container."
-
-        Args:
-            path (Path): Path to the OMEX container.
-
-        Returns:
-            EnzymeMLDocument: The intialized EnzymeML document.
-        """
-
-        from pyenzyme.enzymeml.tools.enzymemlreader import EnzymeMLReader
-
-        return EnzymeMLReader().readFromFile(path)
-
-    @classmethod
-    def fromJSON(cls, json_string: str):
-
-        # First, use PyDantic to get a raw model
-        enzmldoc = cls.parse_obj(json.loads(json_string))
-
-        # Recreate to get unitDefs and logs
-        nu_enzmldoc = cls(
-            name=enzmldoc.name,
-            level=enzmldoc.level,
-            version=enzmldoc.version,
-            pubmedid=enzmldoc.pubmedid,
-            url=enzmldoc.url,
-            doi=enzmldoc.doi,
-            created=enzmldoc.created,
-            modified=enzmldoc.modified
-        )
-
-        # Creators
-        for creator in enzmldoc.creator_dict.values():
-            nu_enzmldoc.addCreator(creator)
-
-        # Vessels
-        for vessel in enzmldoc.vessel_dict.values():
-            nu_enzmldoc.addVessel(vessel)
-
-        # Proteins
-        for protein in enzmldoc.protein_dict.values():
-            nu_enzmldoc.addProtein(protein)
-
-        # Reactants
-        for reactant in enzmldoc.reactant_dict.values():
-            nu_enzmldoc.addReactant(reactant)
-
-        # Complexes
-        for complex in enzmldoc.complex_dict.values():
-            nu_enzmldoc._add_complex(complex)
-
-        # Reactions
-        for reaction in enzmldoc.reaction_dict.values():
-            nu_enzmldoc.addReaction(reaction)
-
-        # Measurements
-        for measurement in enzmldoc.measurement_dict.values():
-            nu_measurement = Measurement(
-                name=measurement.name,
-                temperature=measurement.temperature,
-                temperature_unit=measurement.temperature_unit,
-                ph=measurement.ph,
-                global_time_unit=measurement.global_time_unit
-            )
-
-            cls._parse_measurement_data(measurement, 'proteins',
-                                        nu_measurement, nu_enzmldoc)
-            cls._parse_measurement_data(measurement, 'reactants',
-                                        nu_measurement, nu_enzmldoc)
-
-            nu_enzmldoc.addMeasurement(nu_measurement)
-
-        return nu_enzmldoc
-
-    @staticmethod
-    def _parse_measurement_data(measurement, key, nu_measurement, enzmldoc):
-        """Parses measurement data for the fromJSON method"""
-
-        for measurement_data in measurement.species_dict[key].values():
-            nu_measurement.addData(
-                init_conc=measurement_data.init_conc,
-                unit=measurement_data.unit,
-                protein_id=measurement_data.protein_id,
-                reactant_id=measurement_data.reactant_id
-            )
-
-            nu_measurement.addReplicates(
-                measurement_data.replicates, enzmldoc=enzmldoc
-            )
-
-    def toFile(self, path: str, name: Optional[str] = None):
-        """Saves an EnzymeML document to an OMEX container at the specified path
-
-        Args:
-            path (Path): Path where the document should be saved.
-            verbose (PositiveInt, optional): Level of verbosity, in order to print a message and the resulting path. Defaults to 1.
-        """
-
-        EnzymeMLWriter().toFile(self, path, name)
-
-    def toXMLString(self):
-        """Generates an EnzymeML XML string"""
-
-        return EnzymeMLWriter().toXMLString(self)
-
-    @validate_arguments
-    def uploadToDataverse(
-        self,
-        dataverse_name: str,
-        base_url: Optional[str] = None,
-        api_token: Optional[str] = None
-    ):
-        """Uploads an EnzymeML document to a Dataverse installation of choice.
-
-        It should be noted, that the environment variables 'DATAVERSE_URL' and 'DATAVERSE_API_TOKEN'
-        should be given approriately before the upload. If not, tje upload cant be done.
-
-        Args:
-            dataverse_name (str): Name of the dataverse to upload the EnzymeML document. You can find the name in the link of your dataverse (e.g. https://dataverse.installation/dataverse/{dataverseName})
-            base_url (str): Base URL of the dataverse to upload. Defaults to None. If None the URL will be drawn from env vars.
-            api_token (str): API Token of the dataverse to upload. Defaults to None. If None the API Token will be drawn from env vars.
-
-        """
-        uploadToDataverse(
-            enzmldoc=self,
-            dataverse_name=dataverse_name,
-            base_url=base_url,
-            api_token=api_token
-        )
-
-    # ! Utility methods
-    def visualize(
-        self,
-        measurement_ids: list[str] = ["all"],
-        interactive: bool = False,
-        use_names: bool = False,
-        sharey: bool = True,
-        col_wrap: int = 4,
-        trendline: bool = False,
-        width: int = 1000,
-        height: int = 500,
-<<<<<<< HEAD
-        hovermode: str = "closest",
-=======
->>>>>>> 7d426cc0
-        **kwargs
-    ):
-        """Visualizes either all or selected measurements found in the EnzymeML document as FacetGrid or interactive.
-
-        In order to use this method correctly, make sure to pass nothing to 'measurement_ids' when all meassurements
-        should be visualised. Otherwise pass a list or string for multiple or single measurements respectively.
-
-
-        Args:
-            measurement_ids (list[str], optional): List of measurements that should be plotted or all. Defaults to ["all"].
-            interactive (bool, optional): [description]. Whether to return an interatcive or static plot. Defaults to to False.
-            use_names (bool, optional): Whether names or IDs should be used. Defaults to False.
-            sharey (bool, optional): Whether all plots in FacetGrid should share the y-axis. Defaults to True.
-            col_wrap (int, optional): Specifies in FacetGrid at which number of cols to create a new row. Defaults to 4.
-            trendline (bool, optional): Whether the plot should include a trendline. Defaults to False.
-            width (int, optional): Interactive plot width. Defaults to 1000.
-            height (int, optional): Interactive plot height. Defaults to 500.
-<<<<<<< HEAD
-            hovermode (str, optional): Changes behaviour of hovering. Following options are available ['closest', 'x unified', 'x', 'y', 'y unified']. Defaults to 'closest'.
-=======
->>>>>>> 7d426cc0
-
-        Returns:
-            [type]: [description]
-        """
-
-        if isinstance(measurement_ids, str):
-            measurement_ids = [measurement_ids]
-
-<<<<<<< HEAD
-        # Aloow for custom templates if specified
-        if interactive and "template" in kwargs:
-            template = kwargs["template"]
-        else:
-            kwargs["template"] = "plotly_white"
-
-=======
->>>>>>> 7d426cc0
-        df = self.toDataFrame(
-            use_names=use_names, measurement_ids=measurement_ids
-        )
-
-        if interactive:
-            return self._create_interactive_plot(
-<<<<<<< HEAD
-                df=df, trendline=trendline, width=width, height=height,
-                hovermode=hovermode, **kwargs
-=======
-                df=df, trendline=trendline, width=width, height=height, **kwargs
->>>>>>> 7d426cc0
-            )
-
-        return self._create_facet_grid(
-            df=df, trendline=trendline, col_wrap=col_wrap, sharey=sharey, **kwargs
-        )
-
-    def _create_facet_grid(
-        self,
-        df: pd.DataFrame,
-        col_wrap: int,
-        sharey: bool,
-        trendline: bool,
-        **kwargs,
-    ):
-
-        # Set up the FacetGrid plot
-        g = sns.FacetGrid(
-            df, col="measurement", hue="species",
-            col_wrap=col_wrap, sharey=sharey, legend_out=True,
-            **kwargs
-        )
-
-        if trendline:
-            g.map(sns.lineplot, "time", "value")
-        g.map(sns.scatterplot, "time", "value")
-        g.add_legend(loc='upper right', bbox_to_anchor=(
-            0.5, -0.01), fancybox=True, shadow=True, ncol=2)
-
-        return g
-
-    def _create_interactive_plot(
-        self,
-        df: pd.DataFrame,
-        trendline: bool,
-        width: int,
-        height: int,
-<<<<<<< HEAD
-        hovermode: str,
-=======
->>>>>>> 7d426cc0
-        **kwargs
-    ):
-        """Visualizes all measurements as an interactive plot based on plotly. Best used in Jupyter Notebooks.
-
-        Args:
-            trendline (bool, optional): Whether or not an average trendline should be drawn. Defaults to False.
-            width (int, optional): Plot width. Defaults to 1000.
-            height (int, optional): Plot height. Defaults to 500.
-        """
-
-        if trendline:
-            kwargs.update(
-                {"trendline": "lowess", "trendline_options": {"frac": 0.5}}
-            )
-
-        fig = px.scatter(
-            df, x="time", y="value", animation_frame="measurement",
-            color="species", range_y=[-5, df.value.max() + df.value.std()],
-<<<<<<< HEAD
-            width=width, height=height, hover_name="species", **kwargs
-=======
-            width=width, height=height, template="plotly_white", **kwargs
->>>>>>> 7d426cc0
-        )
-
-        fig.update_layout(legend=dict(
-            orientation="h",
-            yanchor="bottom",
-            y=1.02,
-            xanchor="right",
-            x=1
-        ))
-
-<<<<<<< HEAD
-        fig.update_layout(hovermode=hovermode)
-
-=======
->>>>>>> 7d426cc0
-        return fig
-
-    def toDataFrame(
-        self,
-        measurement_ids: list[str] = ["all"],
-        use_names: bool = False,
-    ) -> pd.DataFrame:
-        """Transforms exported measurement data to a single DataFrame
-
-        Args:
-            measurement_ids (list[str], optional): Measurements to include or all of them. Defaults to ["all"].
-            use_names (bool, optional): Wether names or IDs should be used. Defaults to False.
-
-        Returns:
-            pd.DataFrame: Transformed measurement data.
-        """
-
-        # First export all the experimental data
-        data = self.exportMeasurementData()
-
-        # Reformat the dataframe for a FacetGrid plot
-        df_plot = []
-        for measurement_id, measurement in data.items():
-
-            if measurement_id not in measurement_ids and measurement_ids != ["all"]:
-                # Drop discarded measurements
-                continue
-
-            if use_names:
-                # Turn ID to name if specified
-                measurement_id = self.measurement_dict[measurement_id].name
-
-            # Get the dataframe from the data export
-            exp_data = measurement["data"]
-
-            # Rename to names if specified
-            columns = []
-            for column in exp_data.columns:
-<<<<<<< HEAD
-                if use_names and column not in ["time", "data_unit", "time_unit"]:
-=======
-                if use_names and column != "time":
->>>>>>> 7d426cc0
-                    columns.append(self.getAny(column).name)
-                else:
-                    columns.append(column)
-
-            # Reset columns
-            exp_data.columns = columns
-
-            # Reduce DataFrame to three columns to hue indicidual species
-            exp_data = pd.melt(exp_data, id_vars=["time"], var_name="species")
-            exp_data["measurement"] = [measurement_id] * exp_data.shape[0]
-
-            df_plot.append(exp_data)
-
-        # Finally, concatenate all indivdidual datasets
-        df_plot = pd.concat(df_plot)
-
-        return df_plot
-
-    def unifyMeasurementUnits(
-        self,
-        kind: str,
-        scale: int,
-        measurement_ids: Union[str, list[str]] = "all"
-    ) -> None:
-        """Rescales and unifies the units of either all measurements or those that are provided to the given kind and scale.
-
-        Args:
-            kind (str): The unit kind from which to rescale. Currently supported: 'mole', 'gram', 'litre'.
-            scale (int): Decade scale to which the values will be rescaled.
-            measurement_ids (Union[str, list[str]], optional): Measurements that will be rescaled. Defaults to "all".
-        """
-
-        # Transform single strings to list
-        if isinstance(measurement_ids, str):
-            measurement_ids = [measurement_ids]
-
-        for measurement_id, measurement in self.measurement_dict.items():
-            if measurement_id in measurement_ids or measurement_ids == ["all"]:
-                measurement.unifyUnits(kind=kind, scale=scale, enzmldoc=self)
-
-    def exportMeasurementData(
-        self,
-        measurement_ids: Union[str, list[str]] = "all",
-        species_ids: Union[str, list[str]] = "all",
-        proteins: bool = False,
-        reactants: bool = True,
-    ) -> dict[str, dict[str, Union[tuple, pd.DataFrame]]]:
-        """Exports either all replicates present in any measurement or the ones specified via 'species_ids' or 'measurement_ids'
-
-        Args:
-            measurement_ids (Union[str, list[str]], optional): The measurements from which to export the data. Defaults to "all".
-            species_ids (Union[str, list[str]], optional): The species from which to export the data. Defaults to "all".
-
-        Returns:
-            dict[str, dict[str, Union[tuple, pd.DataFrame]]]: The data corresponding to the specified options. The dictionary will still distinguish between meassuremnts.
-        """
-
-        if isinstance(measurement_ids, str):
-            measurement_ids = [measurement_ids]
-        if isinstance(species_ids, str):
-            species_ids = [species_ids]
-
-        # Initialize return list
-        replicate_data = {}
-
-        for measurement_id, measurement in self.measurement_dict.items():
-            if measurement_id in measurement_ids or measurement_ids == ["all"]:
-                data = measurement.exportData(
-                    species_ids=species_ids
-                )
-
-                # Initialize the data dict that will be returned
-                measurement_data = {}
-
-                if reactants:
-                    measurement_data.update(data["reactants"])
-                if proteins:
-                    measurement_data.update(data["proteins"])
-
-                if measurement_data["data"] is not None:
-                    replicate_data[measurement_id] = measurement_data
-
-        return replicate_data
-
-    @ staticmethod
-    def _generateID(prefix: str, dictionary: dict) -> str:
-        """Generates IDs complying to the [s|p|r|m|u|c]?[digit]+ schema.
-
-        Args:
-            prefix (str): Character denoting the type of species (p: Protein, s: Reactant, u: UnitDef, r: EnzymeReaction, m: Measurement, c: concentration).
-            dictionary (dict): The dictionary from which the ID is generated and used to determine the number.
-
-        Returns:
-            str: Unique internal identifier.
-        """
-
-        if dictionary.keys():
-            # fetch all keys and sort them
-            number = int(
-                max(list(dictionary.keys()), key=lambda id: int(id[1::]))[1::]
-            )
-            return prefix + str(number + 1)
-
-        return prefix + str(0)
-
-    def validateEnzymeML(self) -> None:
-        # TODO rework validation
-        raise NotImplementedError(
-            "Function not refactored yet."
-        )
-
-    def __repr__(self) -> str:
-        """
-        Magic function return pretty string describing the object.
-
-        Returns:
-            string: Beautified summarization of object
-        """
-
-        return self.printDocument(stdout=False)
-
-    def printDocument(self, measurements: bool = False, units: bool = False, stdout: bool = True) -> Optional[str]:
-        """Prints the document's content"""
-
-        fin_string: list[str]
-
-        def generate_lines(dictionary: dict) -> None:
-            """Breaks up a dictionary and generates a human readible line."""
-            for element_id, element in dictionary.items():
-                fin_string.append(
-                    f"\tID: {element_id} \t Name: {element.name}")
-
-        fin_string = [self.name]
-
-        if units:
-            fin_string.append('>>> Units')
-            generate_lines(self.unit_dict)
-
-        fin_string.append('>>> Reactants')
-        generate_lines(self.reactant_dict)
-
-        fin_string.append('>>> Proteins')
-        generate_lines(self.protein_dict)
-
-        fin_string.append('>>> Complexes')
-        generate_lines(self.complex_dict)
-
-        fin_string.append('>>> Reactions')
-        generate_lines(self.reaction_dict)
-
-        if measurements:
-            fin_string.append('>>> Measurements')
-            fin_string.append(self.printMeasurements())
-
-        output = "\n".join(fin_string)
-
-        if stdout:
-            print(output)
-        else:
-            return output
-
-    def printMeasurements(self) -> str:
-        """Prints all measurements as a human readable table"""
-
-        table = Texttable()
-        table.set_deco(Texttable.HEADER)
-        table.set_cols_align(["l", "l", "l", "l"])
-
-        # Initialize rows
-        rows = [["ID", "Species", "Conc", "Unit"]]
-
-        # Generate and append rows
-        for measurement_id, measurement in self.measurement_dict.items():
-
-            speciesDict = measurement.species_dict
-            proteins = speciesDict['proteins']
-            reactants = speciesDict['reactants']
-
-            # succesively add rows with schema
-            # [ measID, speciesID, initConc, unit ]
-
-            for species_id, species in {**proteins, **reactants}.items():
-                rows.append(
-                    [
-                        measurement_id,
-                        species_id,
-                        str(species.init_conc),
-                        species.unit
-                    ]
-                )
-
-        # Add empty row for better readablity
-        rows.append([" "] * 4)
-        table.add_rows(rows)
-
-        return f"\n{table.draw()}\n"
-
-    def printReactionSchemes(self, by_name: bool = True):
-        """Prints all reaction equations to inspect the content
-        """
-
-        output = []
-
-        for reaction in self.reaction_dict.values():
-
-            # Get the equation
-            equation = reaction.get_reaction_scheme(
-                by_name=by_name, enzmldoc=self
-            )
-
-            if self.in_ipynb():
-                output.append(
-                    {
-                        "ID": reaction.id,
-                        "Name": reaction.name,
-                        "equation": equation.split("\n")[1].replace("Equation: ", ""),
-                        "kinetic law": equation.split("\n")[2].replace("Model: v = ", "")
-                    }
-                )
-            else:
-                output.append(equation)
-
-        if self.in_ipynb():
-            return pd.DataFrame(output).set_index("ID")
-        else:
-            print("\n".join(output))
-
-    @staticmethod
-    def in_ipynb():
-        """Checks whether in an ipynb or not"""
-        try:
-            cfg = get_ipython().config
-            if get_ipython().__class__.__name__ == 'ZMQInteractiveShell':
-                return True
-            else:
-                return False
-        except NameError:
-            return False
-
-    def generateInitialValueTemplate(self, dir: str = ".") -> None:
-        """Generates an initial value template as a YAML file, which can be used for modeling.
-
-        Args:
-            dir (str, optional): Dirpath to the output file. Defaults to ".".
-        """
-
-        init_values = {
-            "global": {
-                param.name: {
-                    "initial_value": None,
-                    "upper": None,
-                    "lower": None
-                }
-                for param in self.global_parameters.values()
-            }
-        }
-
-        for reaction in self.reaction_dict.values():
-
-            if reaction.model is None:
-                continue
-
-            parameters = {
-                param.name: {
-                    "initial_value": None,
-                    "upper": None,
-                    "lower": None
-                }
-                for param in reaction.model.parameters
-                if param.is_global is False
-            }
-
-            if parameters:
-                init_values[reaction.id] = parameters
-
-        # Finally, write the template to YAML
-        out = os.path.join(dir, self.name.replace(
-            " ", "_") + "_init_values.yaml"
-        )
-
-        with open(out, "w") as file_handle:
-            yaml.dump(
-                init_values,
-                file_handle,
-                default_flow_style=False,
-                sort_keys=False
-            )
-
-    def applyModelInitialization(self, path: str, to_values: bool = False) -> None:
-        """Adds initial values per reaction to the model from a YAML config file.
-
-        This method loads a YAML that previously generated from the function 'generateInitialValueTemplate'
-        and was filled with values. These are then used to populate the 'initial_value' fields of KineticParameter objects.
-
-        Args:
-            path (str): Path to the YAML file containing the initial values.
-        """
-
-        # Load the YAML file
-        with open(path, "r") as file_handle:
-            initial_values = yaml.safe_load(file_handle)
-
-        # Apply all given initial values to the model
-        for reaction_id, value_dict in initial_values.items():
-
-            if reaction_id == "global":
-                for name, options in value_dict.items():
-                    if to_values:
-                        self.global_parameters[name].value = options.get(
-                            "initial_value")
-
-                    self.global_parameters[name].initial_value = options.get(
-                        "initial_value")
-                    self.global_parameters[name].upper = options.get("upper")
-                    self.global_parameters[name].lower = options.get("lower")
-
-            else:
-                # Get the reaction
-                reaction = self.getReaction(reaction_id)
-                reaction.apply_initial_values(value_dict, to_values=to_values)
-
-    # ! Add methods
-
-    @validate_arguments
-    def addGlobalParameter(
-        self,
-        name: str,
-        value: Optional[float] = None,
-        initial_value: Optional[float] = None,
-        unit: Optional[str] = None,
-        constant: bool = False,
-        stdev: Optional[float] = None,
-        ontology: Optional[SBOTerm] = None,
-    ):
-        """Adds a global parameter to the model that will be referred by KineticModel objects in reaction models.
-
-        Args:
-            name (str): Name of the estimated parameter.
-            value (Optional[float], optional): Numerical value of the estimated parameter. Defaults to None.
-            initial_value (Optional[float], optional): Initial value that was used for the parameter estimation. Defaults to None.
-            unit (Optional[str], optional): Unit of the estimated parameter. Defaults to None.
-            stdev (Optional[float], optional): Standard deviation of the estimated parameter. Defaults to None.
-            ontology (Optional[SBOTerm], optional): Type of the estimated parameter. Defaults to None.
-
-        Returns:
-            str: Name of the parameter that has been added.
-        """
-
-        param = KineticParameter(
-            name=name, value=value, unit=unit, stdev=stdev,
-            initial_value=initial_value, ontology=ontology,
-            is_global=True, constant=constant
-        )
-
-        if param.unit:
-            param._unit_id = self._convertToUnitDef(param.unit)
-
-        # Add the parameter to the parameter_dict
-        self.global_parameters[param.name] = param
-
-        return param.name
-
-    @validate_arguments
-    def addCreator(self, creator: Creator, log: bool = True) -> str:
-        """Adds a creator object to the EnzymeML document.
-
-        Args:
-            creator (Creator): Creator object to be added to the document.
-
-        Returns:
-            str: Unique internal identifier of the creator.
-        """
-
-        # Generate ID
-        creator.id = self._generateID(prefix="a", dictionary=self.creator_dict)
-
-        # Add to the document
-        self.creator_dict[creator.id] = creator
-
-        if log:
-            # Log creator object
-            log_object(logger, creator)
-            logger.debug(
-                f"Added {type(creator).__name__} ({creator.id}) '{creator.family_name}' to document '{self.name}'"
-            )
-
-        return creator.id
-
-    @ validate_arguments
-    def addVessel(self, vessel: Vessel, use_parser: bool = True) -> str:
-        """Adds a Vessel object to the EnzymeML document.
-
-        Args:
-            vessel (Vessel): Vessel object to be added to the document.
-            use_parser (bool, optional): Whether to user the unit parser or not. Defaults to True.
-
-        Returns:
-            str: Unique internal identifier of the reactant.
-        """
-
-        return self._addSpecies(
-            species=vessel,
-            prefix="v",
-            dictionary=self.vessel_dict,
-            use_parser=use_parser
-        )
-
-    @ validate_arguments
-    def addReactant(self, reactant: Reactant, use_parser: bool = True) -> str:
-        """Adds a Reactant object to the EnzymeML document.
-
-        Args:
-            reactant (Reactant): Reactant object to be added to the document.
-            use_parser (bool, optional): Whether to user the unit parser or not. Defaults to True.
-
-        Returns:
-            str: Unique internal identifier of the reactant.
-        """
-
-        return self._addSpecies(
-            species=reactant,
-            prefix="s",
-            dictionary=self.reactant_dict,
-            use_parser=use_parser,
-        )
-
-    @ validate_arguments
-    def addProtein(self, protein: Protein, use_parser: bool = True) -> str:
-        """Adds a Protein object to the EnzymeML document.
-
-        Args:
-            protein (Protein): Protein object to be added to the document.
-            use_parser (bool, optional): Whether to user the unit parser or not. Defaults to True.
-
-        Returns:
-            str: Unique internal identifier of the protein.
-        """
-
-        return self._addSpecies(
-            species=protein,
-            prefix="p",
-            dictionary=self.protein_dict,
-            use_parser=use_parser
-        )
-
-    @ validate_arguments
-    def _add_complex(self, complex: Complex, use_parser: bool = True) -> str:
-        """Adds a Complex object to the EnzymeML document.
-
-        Args:
-            complex (Complex): Complex object to be added to the document.
-            use_parser (bool, optional): Whether to user the unit parser or not. Defaults to True.
-
-        Returns:
-            str: Unique internal identifier of the complex.
-        """
-
-        return self._addSpecies(
-            species=complex,
-            prefix="c",
-            dictionary=self.complex_dict,
-            use_parser=use_parser
-        )
-
-    @validate_arguments
-    def addComplex(
-        self,
-        name: str,
-        participants: list[str],
-        vessel_id: str,
-        init_conc: Optional[float] = None,
-        unit: Optional[str] = None
-    ):
-
-        # First convert all participants given as name to IDs
-        participants = [
-            self.getAny(participant).id
-            for participant in participants
-        ]
-
-        return self._add_complex(
-            Complex(
-                name=name,
-                participants=participants,
-                vessel_id=vessel_id,
-                init_conc=init_conc,
-                unit=unit
-            )
-        )
-
-    def _addSpecies(
-        self,
-        species: Union[AbstractSpecies, Vessel],
-        prefix: str,
-        dictionary: dict,
-        use_parser: bool = True,
-        log: bool = True
-    ) -> str:
-        """Helper function to add any specific species to the EnzymeML document.
-
-        Args:
-            species (AbstractSpecies): Species that is about to be added to the EnzymeML document.
-            prefix (str): Character that is used to generate a unique internal identifier.
-            dictionary (dict): The dictionary where the species will be added to.
-            use_parser (bool, optional): Whether to user the unit parser or not. Defaults to True.
-
-        Returns:
-            str: The internal identifier of the species.
-        """
-
-        # Generate ID
-        species.id = self._generateID(
-            prefix=prefix, dictionary=dictionary
-        )
-        species.meta_id = f"METAID_{species.id.upper()}"
-
-        # Update unit to UnitDefID
-        if species.unit and use_parser:
-            unit_id = self._convertToUnitDef(species.unit)
-            species._unit_id = unit_id
-        elif species.unit and use_parser is False:
-            species._unit_id = species.unit
-            species.unit = self.getUnitString(species._unit_id)
-
-        # Log creation of the object
-        log_object(logger, species)
-
-        # Add species to dictionary
-        dictionary[species.id] = species
-
-        # Log the addition
-        if log:
-            logger.debug(
-                f"Added {type(species).__name__} ({species.id}) '{species.name}' to document '{self.name}'"
-            )
-
-        return species.id
-
-    def addReaction(self, reaction: EnzymeReaction, use_parser: bool = True) -> str:
-        """
-        Adds EnzymeReaction object to EnzymeMLDocument object.
-        Automatically assigns ID and converts units.
-
-        Args:
-            reaction (EnzymeReaction): Object describing reaction
-            use_parser (bool, optional): If set True, will use
-                                         internal unit parser.
-                                         Defaults to True.
-
-        Returns:
-            string: Internal identifier for the reaction.
-            Use it for other objects!
-        """
-
-        # Generate ID
-        reaction.id = self._generateID("r", self.reaction_dict)
-        reaction.meta_id = f"METAID_{reaction.id.upper()}"
-
-        if use_parser and reaction.temperature:
-            # Reset temperature for SBML compliance to Kelvin
-            reaction.temperature = (
-                reaction.temperature + 273.15
-                if re.match(r"^K|kelvin", reaction.temperature_unit)
-                else reaction.temperature
-            )
-
-            # Generate internal ID for the unit
-            reaction._temperature_unit_id = self._convertToUnitDef(
-                reaction.temperature_unit
-            )
-        elif reaction.temperature:
-            # Set the temperature unit to the actual string
-            reaction._temperature_unit_id = reaction.temperature_unit
-            reaction.temperature_unit = self.getUnitString(
-                reaction.temperature_unit
-            )
-
-        # Set model units and check for consistency
-        if reaction.model:
-            # ID consistency
-            self._check_kinetic_model_ids(
-                model=reaction.model
-            )
-
-            # Reference global parameters
-            self._reference_global_parameters(
-                model=reaction.model
-            )
-
-            # Unit conversion
-            self._convert_kinetic_model_units(
-                reaction.model.parameters,
-                enzmldoc=self
-            )
-
-        # Finally add the reaction to the document
-        self.reaction_dict[reaction.id] = reaction
-
-        # Log the object
-        log_object(logger, reaction)
-        logger.debug(
-            f"Added {type(reaction).__name__} ({reaction.id}) '{reaction.name}' to document '{self.name}'"
-        )
-
-        return reaction.id
-
-    def _check_kinetic_model_ids(self, model) -> None:
-        """Checks if the given species IDs/names are consistent with the EnzymeML document. Also converts names into IDs, if given in the document.
-
-        Args:
-            equation (str): The rate law given in the KineticModel
-        """
-
-        # Get all the params of the model to distinguis params from names
-        all_params = [param.name for param in model.parameters]
-
-        for node in ast.walk(ast.parse(model.equation)):
-
-            if isinstance(node, ast.Constant):
-                # If the equation was generated  via the ModelFactory
-                if isinstance(node.value, str):
-                    name = repr(node.value)
-                else:
-<<<<<<< HEAD
-                    # Numeric constants are ignored now
-=======
->>>>>>> 7d426cc0
-                    continue
-
-            elif isinstance(node, ast.Name):
-                # If the equation has been done manually
-                name = node.id
-                if name in all_params:
-                    # If its a parameter
-                    continue
-            else:
-                continue
-
-            if name not in self.getSpeciesIDs():
-
-                try:
-                    # Try to get by name and substitute in equation
-                    species_id = self.getAny(
-                        name.replace("'", ""),
-                    ).id
-
-                    model.equation = model.equation.replace(
-                        name, species_id
-                    )
-                except StopIteration:
-                    # If neither name or ID is found, raise Error
-                    raise SpeciesNotFoundError(
-                        enzymeml_part="Kinetic Model",
-                        species_id=name
-                    )
-
-    def _reference_global_parameters(self, model):
-        """Removes single parameters and references global parameters if names match"""
-
-        nu_parameters = []
-        for parameter in model.parameters:
-            name = parameter.name
-            if name in self.global_parameters:
-                nu_parameters.append(
-                    self.global_parameters[name]
-                )
-            else:
-                nu_parameters.append(parameter)
-
-        model.parameters = nu_parameters
-
-    @ staticmethod
-    def _convert_kinetic_model_units(parameters: list[KineticParameter], enzmldoc) -> None:
-        """Converts given unit strings to unit IDs and adds them to the model.
-
-        Args:
-            parameters (list[KineticParameter]): List of all kinetic parameters.
-            enzmldoc ([type]): Used to convert unit strings to unit IDs.
-        """
-
-        for parameter in parameters:
-            if parameter.unit:
-                parameter._unit_id = enzmldoc._convertToUnitDef(parameter.unit)
-
-    def addReactions(self, reactions: list[EnzymeReaction]):
-        """Adds multiple reactions to an EnzymeML document.
-
-        Args:
-            reactions (list[EnzymeReaction]): List of EnzymeReaction objects
-        """
-
-        return {
-            reaction.name: self.addReaction(reaction)
-            for reaction in reactions
-        }
-
-    def addFile(
-        self,
-        filepath=None,
-        file_handle=None,
-        description="Undefined"
-    ) -> str:
-        """Adds any arbitrary file to the document. Please note, that if a filepath is given, any file_handle will be ignored.
-
-        Args:
-            filepath (str, optional): Path to the file that is added to the document. Defaults to None.
-            file_handle (io.BufferedReader, optional): File handle that will be read to a bytes string. Defaults to None.
-
-        Returns:
-            str: Internal identifier for the file.
-        """
-
-        # Generate a unique identifier for the file
-        file_id = self._generateID("f", self.file_dict)
-
-        if filepath:
-            # Open file handle
-            file_handle = open(filepath, "rb")
-        elif filepath is None and file_handle is None:
-            raise ValueError(
-                "Please specify either a file path or a file handle"
-            )
-
-        # Finally, add the file and close the handler
-        self.file_dict[file_id] = {
-            "name": os.path.basename(file_handle.name),
-            "handler": file_handle,
-            "description": description
-        }
-
-        return file_id
-
-    @ validate_arguments
-    def addMeasurement(self, measurement: Measurement) -> str:
-        """Adds a measurement to an EnzymeMLDocument and validates consistency with already defined elements of the document.
-
-        Args:
-            measurement (Measurement): Collection of data and initial concentrations per reaction
-
-        Returns:
-            measurement_id (String): Assigned measurement identifier.
-        """
-
-        # Check consistency
-        self._checkMeasurementConsistency(measurement)
-
-        # Convert all measurement units to UnitDefs
-        self._convertMeasurementUnits(measurement)
-
-        # Generate the ID and add it to the dictionary
-        measurement.id = self._generateID(
-            prefix="m", dictionary=self.measurement_dict
-        )
-
-        # Update measurement ID to all replicates
-        protein_data = measurement.species_dict["proteins"]
-        reactant_data = measurement.species_dict["reactants"]
-
-        self._updateReplicateMeasurementIDs(protein_data, measurement.id)
-        self._updateReplicateMeasurementIDs(reactant_data, measurement.id)
-
-        # Add it to the EnzymeMLDocument
-        self.measurement_dict[measurement.id] = measurement
-
-        # Log the object
-        log_object(logger, measurement)
-        logger.debug(
-            f"Added {type(measurement).__name__} ({measurement.id}) '{measurement.name}' to document '{self.name}'"
-        )
-
-        return measurement.id
-
-    def _convertMeasurementUnits(self, measurement: Measurement) -> None:
-        """Converts string SI units to UnitDef objects and IDs
-
-        Args:
-            measurement (Measurement): Object defining a measurement
-        """
-
-        # Update global time of the measurement
-        if measurement.global_time:
-            measurement._global_time_unit_id = self._convertToUnitDef(
-                measurement.global_time_unit
-            )
-
-        # Update temperature unit of the measurement
-        if measurement.temperature_unit:
-            measurement._temperature_unit_id = self._convertToUnitDef(
-                measurement.temperature_unit
-            )
-
-        def update_dict_units(measurement_data_dict: dict[str, MeasurementData]) -> None:
-            """Helper function to update units"""
-            for measurement_data in measurement_data_dict.values():
-                measurement_data._unit_id = self._convertToUnitDef(
-                    measurement_data.unit
-                )
-
-                global_time = self._convertReplicateUnits(
-                    measurement_data
-                )
-
-                if global_time:
-                    measurement.global_time = global_time
-
-        # Perform update
-        update_dict_units(measurement.species_dict["proteins"])
-        update_dict_units(measurement.species_dict["reactants"])
-
-    def _convertReplicateUnits(self, measurement_data: MeasurementData) -> Optional[list[float]]:
-        """Converts replicate unit strings to unit definitions.
-
-        Args:
-            measurement_data (MeasurementData): Object holding measurement data for a species
-        """
-
-        # TODO verify globally global time
-        global_time = None
-
-        for replicate in measurement_data.replicates:
-
-            # Convert unit
-            time_unit_id = self._convertToUnitDef(replicate.time_unit)
-            data_unit_id = self._convertToUnitDef(replicate.data_unit)
-
-            # Assign unit IDs
-            replicate._data_unit_id = data_unit_id
-            replicate._time_unit_id = time_unit_id
-
-            global_time = replicate.time
-
-        return global_time
-
-    def _updateReplicateMeasurementIDs(self, measurement_data_dict: dict[str, MeasurementData], measurement_id: str):
-        """Updates the measurement IDs of replicates."""
-        for measurement_data in measurement_data_dict.values():
-            replicates = measurement_data.replicates
-            for replicate in replicates:
-                replicate.measurement_id = measurement_id
-
-    def _checkMeasurementConsistency(self, measurement: Measurement) -> None:
-        """Checks if the used species in the measurement are consistent with the EnzymeML document.
-
-        Args:
-            measurement (MeasurementData): Objech holding measurement data for a species.
-        """
-
-        map(self._checkSpecies, measurement.species_dict["reactants"])
-        map(self._checkSpecies, measurement.species_dict["proteins"])
-
-    def _checkSpecies(self, species_id):
-        """Checks if a species is defined in the EnzymeML document.
-
-        Args:
-            species_id (str): Unique identifier of the species.
-
-        Raises:
-            SpeciesNotFoundError: Raised when a species is not defined in the EnzymeML document.
-        """
-
-        all_species = {
-            **self.reactant_dict,
-            **self.protein_dict,
-            **self.complex_dict
-        }
-
-        if species_id not in all_species.keys():
-
-            # Retrieve species for ontology
-            species = self._getSpecies(
-                id=species_id,
-                dictionary=all_species,
-                element_type="Proteins/Reactants/Complexes"
-            )
-
-            # Use the EnzymeMLPart Enum to derive the correct place
-            sbo_term = SBOTerm(species.__dict__["ontology"]).name
-            enzymeml_part = EnzymeMLPart.partFromSBOTerm(sbo_term)
-
-            # Raise an error if the species is nowhere present
-            raise SpeciesNotFoundError(
-                species_id=species_id,
-                enzymeml_part=enzymeml_part
-            )
-
-    def _convertToUnitDef(self, unit: Optional[str]) -> str:
-        """Reads an SI unit string and converts it into a EnzymeML compatible UnitDef
-
-        Args:
-            unit (str): String representing the SI unit.
-
-        Returns:
-            str: Unique identifier of the UnitDef.
-        """
-
-        if unit is None:
-            raise TypeError("No unit given.")
-        elif unit in self.unit_dict.keys():
-            return unit
-
-        return UnitCreator().getUnit(unit, self)
-
-    # ! Getter methods
-    def getSpeciesIDs(self) -> list[str]:
-        return list({
-            **self.protein_dict,
-            **self.reactant_dict,
-            **self.complex_dict
-        }.keys())
-
-    def getUnitString(self, unit_id: Optional[str]) -> str:
-        """Return the unit name corresponding to the given unit ID.
-
-        Args:
-            unit_id (str): Unique internal ID of the unit.
-
-        Raises:
-            SpeciesNotFoundError: Raised when the requested unit is not found.
-
-        Returns:
-            str: String representation of the unit.
-        """
-
-        if unit_id is None:
-            raise TypeError("No unit given.")
-
-        try:
-            return self.unit_dict[unit_id].name
-        except KeyError:
-            raise SpeciesNotFoundError(
-                species_id=unit_id, enzymeml_part="Units"
-            )
-
-    def getUnitDef(self, id: str) -> UnitDef:
-        """Returns the unit associated with the given ID.
-
-        Args:
-            id (str): Unique internal ID of the unit.
-
-        Raises:
-            SpeciesNotFoundError: Raised when the requested unit is not found.
-
-        Returns:
-            UnitDef: The corresponding unit object.
-        """
-
-        return self._getSpecies(
-            id=id,
-            dictionary=self.unit_dict,
-            element_type="Units",
-        )
-
-    def getVessel(self, id: str) -> Vessel:
-        """Returns the vessel associated with the given ID.
-
-        Args:
-            id (str): Unique internal ID of the vessel.
-
-        Raises:
-            SpeciesNotFoundError: Raised when the requested vessel is not found.
-
-        Returns:
-            Vessel: The corresponding unit object.
-        """
-
-        return self._getSpecies(
-            id=id,
-            dictionary=self.vessel_dict,
-            element_type="Vessels",
-        )
-
-    def getReaction(self, id: str) -> EnzymeReaction:
-        """Returns the reaction associated with the given ID.
-
-        Args:
-            id (str): Unique internal ID of the reaction.
-
-        Raises:
-            SpeciesNotFoundError: Raised when the requested reaction is not found.
-
-        Returns:
-            EnzymeReaction: The corresponding reaction object.
-        """
-
-        return self._getSpecies(
-            id=id,
-            dictionary=self.reaction_dict,
-            element_type="EnzymeReaction",
-        )
-
-    def getMeasurement(self, id: str) -> Measurement:
-        """Returns the measurement associated with the given ID.
-
-        Args:
-            id (str): Unique internal ID of the measurement.
-
-        Raises:
-            SpeciesNotFoundError: Raised when the requested measurement is not found.
-
-        Returns:
-            Measurement: The corresponding measurement object.
-        """
-
-        return self._getSpecies(
-            id=id,
-            dictionary=self.measurement_dict,
-            element_type="Measurement",
-        )
-
-    def getReactant(self, id: str) -> Reactant:
-        """Returns the reactant associated with the given ID.
-
-        Args:
-            id (str): Unique internal ID of the reactant.
-
-        Raises:
-            SpeciesNotFoundError: Raised when the requested reactant is not found.
-
-        Returns:
-            Reactant: The corresponding reactant object.
-        """
-
-        return self._getSpecies(
-            id=id,
-            dictionary=self.reactant_dict,
-            element_type="Reactant",
-        )
-
-    def getProtein(self, id: str) -> Protein:
-        """Returns the protein associated with the given ID.
-
-        Args:
-            id (str): Unique internal ID of the protein.
-
-        Raises:
-            SpeciesNotFoundError: Raised when the requested protein is not found.
-
-        Returns:
-            Protein: The corresponding protein object.
-        """
-
-        return self._getSpecies(
-            id=id,
-            dictionary=self.protein_dict,
-            element_type="Protein",
-        )
-
-    def getFile(self, id: str, by_id: bool = True) -> dict:
-        """Returns the file associated with the given ID.
-
-        Args:
-            id (str): Unique internal ID of the file.
-
-        Raises:
-            SpeciesNotFoundError: Raised when the requested file is not found.
-
-        Returns:
-            dict[str, dict]: The corresponding file object.
-        """
-
-        if by_id:
-            return self.file_dict[id]
-        else:
-            return next(filter(
-                lambda file: file["name"] == id,
-                self.file_dict.values()
-            ))
-
-    def getAny(self, id: str) -> AbstractSpecies:
-        """Returns anything associated with the given ID.
-
-        Args:
-            id (str): Unique internal ID of the object.
-
-        Raises:
-            SpeciesNotFoundError: Raised when the requested object is not found.
-
-        Returns:
-            dict[str, dict]: The corresponding file object.
-        """
-
-        all_dicts = {
-            **self.unit_dict,
-            **self.vessel_dict,
-            **self.reactant_dict,
-            **self.protein_dict,
-            **self.complex_dict,
-            **self.reaction_dict
-        }
-
-        return self._getSpecies(
-            id=id,
-            dictionary=all_dicts,
-            element_type="Document",
-        )
-
-    def _getSpecies(
-        self,
-        id: str,
-        dictionary: dict,
-        element_type: str,
-    ):
-        """Helper function to retrieve any kind of species from the EnzymeML document.
-
-        Args:
-            id (str): Unique internal ID.
-            dictionary (dict): Dictionary that stores all objects.
-            element_type (str): Type of object that is in the dictionary.
-
-        Raises:
-            SpeciesNotFoundError: Raised when the requested species is not found.
-
-        Returns:
-            Union[ AbstractSpecies, EnzymeReaction, Measurement ]: The requested object
-        """
-
-        for attr in ["id", "name"]:
-            species = self._search_object(
-                value=id, attr=attr, dictionary=dictionary
-            )
-
-            if species:
-                return species
-
-        raise SpeciesNotFoundError(
-            species_id=id, enzymeml_part=element_type
-        )
-
-    def _search_object(self, value, attr: str, dictionary: dict):
-        """Filters a given dictionary for an attributes and returns it if found.
-
-        Args:
-            value ([type]): Term that is searched for.
-            attr (str): Corresponding attribute to look for.
-            dictionary (dict): Dictionary that si searched.
-
-        Returns:
-            AbstractSpecies: Species from the EnzymeML document.
-        """
-
-        try:
-            # Filter the dict for the desired species
-            return next(filter(
-                lambda obj: obj.__dict__[attr] == value,
-                dictionary.values()
-            ))
-        except StopIteration:
-            return None
-
-    def getReactantList(self) -> list[Reactant]:
-        """Returns a list of all reactants in the EnzymeML document."
-
-        Returns:
-            list[Reactant]: List of all reactants in the EnzymeML document.
-        """
-        return self._getSpeciesList(self.reactant_dict)
-
-    def getProteinList(self) -> list[Protein]:
-        """Returns a list of all proteins in the EnzymeML document."
-
-        Returns:
-            list[Protein]: List of all proteins in the EnzymeML document.
-        """
-        return self._getSpeciesList(self.protein_dict)
-
-    def getReactionList(self) -> list[EnzymeReaction]:
-        """Returns a list of all reactions in the EnzymeML document."
-
-        Returns:
-            list[EnzymeReaction]: List of all reactions in the EnzymeML document.
-        """
-        return self._getSpeciesList(self.reaction_dict)
-
-    def getFilesList(self):
-        """Returns a list of all files in the EnzymeML document."
-
-        Returns:
-            list[dict]: List of all files in the EnzymeML document.
-        """
-        return self._getSpeciesList(self.file_dict)
-
-    @ staticmethod
-    def _getSpeciesList(dictionary: dict) -> list:
-        """Helper function to retrieve lists of dicitonary objects
-
-        Args:
-            dictionary (dict): Dictionary of corresponding elements
-
-        Returns:
-            list: Returns all values in the dictionary
-        """
-        return list(dictionary.values())
-
-    @ deprecated_getter("doi")
-    def getDoi(self) -> Optional[str]:
-        return self.doi
-
-    @ deprecated_getter("pubmedid")
-    def getPubmedID(self) -> Optional[str]:
-        return self.pubmedid
-
-    @ deprecated_getter("url")
-    def getUrl(self) -> Optional[str]:
-        return self.url
-
-    @ deprecated_getter("created")
-    def get_created(self):
-        return self.created
-
-    @ deprecated_getter("modified")
-    def getModified(self):
-        return self.modified
-
-    @ deprecated_getter("creators")
-    def getCreator(self):
-        return self.creator_dict
-
-    @ deprecated_getter("name")
-    def getName(self):
-        return self.name
-
-    @ deprecated_getter("level")
-    def getLevel(self):
-        return self.level
-
-    @ deprecated_getter("version")
-    def getVersion(self):
-        return self.version
-
-    @ deprecated_getter("protein_dict")
-    def getProteinDict(self):
-        return self.protein_dict
-
-    @ deprecated_getter("reactant_dict")
-    def getReactantDict(self):
-        return self.reactant_dict
-
-    @ deprecated_getter("reaction_dict")
-    def getReactionDict(self):
-        return self.reaction_dict
-
-    @ deprecated_getter("measurement_dict")
-    def getMeasurementDict(self):
-        return self.measurement_dict
-
-    @ deprecated_getter("unit_dict")
-    def getUnitDict(self):
-        return self.unit_dict
-
-    @ deprecated_getter("file_dict")
-    def getFileDict(self):
-        return self.file_dict
+'''
+File: enzymemldocument.py
+Project: core
+Author: Jan Range
+License: BSD-2 clause
+-----
+Last Modified: Thursday July 15th 2021 1:00:05 am
+Modified By: Jan Range (<jan.range@simtech.uni-stuttgart.de>)
+-----
+Copyright (c) 2021 Institute of Biochemistry and Technical Biochemistry Stuttgart
+'''
+
+import os
+import re
+import ast
+import json
+import yaml
+import logging
+import pandas as pd
+import seaborn as sns
+import plotly.express as px
+
+from pydantic import Field, validator, validate_arguments
+from typing import TYPE_CHECKING, Optional, Union
+from texttable import Texttable
+from dataclasses import dataclass
+from io import StringIO
+
+from pyenzyme.enzymeml.core.enzymemlbase import EnzymeMLBase
+from pyenzyme.enzymeml.core.abstract_classes import AbstractSpecies
+
+from pyenzyme.enzymeml.core.reactant import Reactant
+from pyenzyme.enzymeml.core.creator import Creator
+from pyenzyme.enzymeml.core.protein import Protein
+from pyenzyme.enzymeml.core.complex import Complex
+from pyenzyme.enzymeml.core.vessel import Vessel
+from pyenzyme.enzymeml.core.unitdef import UnitDef
+from pyenzyme.enzymeml.core.measurement import Measurement
+from pyenzyme.enzymeml.core.measurementData import MeasurementData
+from pyenzyme.enzymeml.core.enzymereaction import EnzymeReaction
+from pyenzyme.enzymeml.models.kineticmodel import KineticParameter
+from pyenzyme.enzymeml.tools.unitcreator import UnitCreator
+from pyenzyme.enzymeml.tools.enzymemlwriter import EnzymeMLWriter
+from pyenzyme.enzymeml.tools.templatereader import read_template
+from pyenzyme.enzymeml.databases.dataverse import uploadToDataverse
+
+from pyenzyme.enzymeml.core.ontology import EnzymeMLPart, SBOTerm
+from pyenzyme.utils.log import setup_custom_logger, log_object
+from pyenzyme.enzymeml.core.exceptions import SpeciesNotFoundError
+from pyenzyme.enzymeml.core.utils import (
+    type_checking,
+    deprecated_getter
+)
+
+
+if TYPE_CHECKING:  # pragma: no cover
+    static_check_init_args = dataclass
+else:
+    static_check_init_args = type_checking
+
+# Initialize the logger
+logger = logging.getLogger("pyenzyme")
+
+
+@static_check_init_args
+class EnzymeMLDocument(EnzymeMLBase):
+
+    name: str = Field(
+        ...,
+        description="Title of the EnzymeML Document.",
+    )
+
+    level: int = Field(
+        3,
+        description="SBML evel of the EnzymeML XML.",
+        inclusiveMinimum=1,
+        exclusiveMaximum=3
+    )
+
+    version: str = Field(
+        2,
+        description="SBML version of the EnzymeML XML.",
+    )
+
+    pubmedid: Optional[str] = Field(
+        None,
+        description="Pubmed ID reference.",
+    )
+
+    url: Optional[str] = Field(
+        None,
+        description="Arbitrary type of URL that is related to the EnzymeML document.",
+    )
+
+    doi: Optional[str] = Field(
+        None,
+        description="Digital Object Identifier of the referenced publication or the EnzymeML document.",
+    )
+
+    created: Optional[str] = Field(
+        None,
+        description="Date the EnzymeML document was created.",
+    )
+
+    modified: Optional[str] = Field(
+        None,
+        description="Date the EnzymeML document was modified.",
+    )
+
+    creator_dict: dict[str, Creator] = Field(
+        alias="creators",
+        default_factory=dict,
+        description="Dictionary mapping from creator IDs to creator describing objects.",
+    )
+
+    vessel_dict: dict[str, Vessel] = Field(
+        alias="vessels",
+        default_factory=dict,
+        description="Dictionary mapping from vessel IDs to vessel describing objects."
+    )
+
+    protein_dict: dict[str, Protein] = Field(
+        alias="proteins",
+        default_factory=dict,
+        description="Dictionary mapping from protein IDs to protein describing objects.",
+    )
+
+    complex_dict: dict[str, Complex] = Field(
+        alias="complexes",
+        default_factory=dict,
+        description="Dictionary mapping from complex IDs to complex describing objects.",
+    )
+
+    reactant_dict: dict[str, Reactant] = Field(
+        alias="reactants",
+        default_factory=dict,
+        description="Dictionary mapping from reactant IDs to reactant describing objects.",
+    )
+
+    reaction_dict: dict[str, EnzymeReaction] = Field(
+        alias="reactions",
+        default_factory=dict,
+        description="Dictionary mapping from reaction IDs to reaction describing objects.",
+    )
+
+    unit_dict: dict[str, UnitDef] = Field(
+        alias="units",
+        default_factory=dict,
+        description="Dictionary mapping from unit IDs to unit describing objects.",
+    )
+
+    measurement_dict: dict[str, Measurement] = Field(
+        alias="measurements",
+        default_factory=dict,
+        description="Dictionary mapping from measurement IDs to measurement describing objects.",
+    )
+
+    file_dict: dict[str, dict] = Field(
+        alias="files",
+        default_factory=dict,
+        description="Dictionary mapping from protein IDs to protein describing objects.",
+    )
+
+    global_parameters: dict[str, KineticParameter] = Field(
+        alias="global_parameters",
+        default_factory=dict,
+        description="Dictionary mapping from parameter IDs to global kinetic parameter describing objects.",
+    )
+
+    log: str = Field(
+        default="",
+    )
+
+    # ! Validators
+    @validator("log")
+    def start_logger(cls, logs: str, values: dict):
+        """Starts a logger instance for the document"""
+
+        # Initialite the log stream
+        log_stream = StringIO()
+        log_stream.write(logs)
+
+        # Initialize the global logger
+        setup_custom_logger("pyenzyme", log_stream)
+
+        return log_stream
+
+    @validator("pubmedid")
+    def add_identifier(cls, pubmedid: Optional[str]):
+        """Adds an identifiers.org link in front of the pubmed ID if not given"""
+
+        if pubmedid is None:
+            return pubmedid
+        elif pubmedid.startswith("https://identifiers.org/pubmed:"):
+            return pubmedid
+        else:
+            return "https://identifiers.org/pubmed:" + pubmedid
+
+    # ! Imports and exports
+    @classmethod
+    def fromTemplate(cls, path: str):
+        """Reads an EnzymeML spreadsheet template to an EnzymeMLDocument object.
+
+        Args:
+            path (str): Path to the EnzymeML spreadsheet template.
+
+        Returns:
+            EnzymeMLDocument: Resulting EnzymeML document.
+        """
+
+        return read_template(path, cls)
+
+    @staticmethod
+    def fromFile(path: str):
+        """Initializes an EnzymeMLDocument from an OMEX container."
+
+        Args:
+            path (Path): Path to the OMEX container.
+
+        Returns:
+            EnzymeMLDocument: The intialized EnzymeML document.
+        """
+
+        from pyenzyme.enzymeml.tools.enzymemlreader import EnzymeMLReader
+
+        return EnzymeMLReader().readFromFile(path)
+
+    @classmethod
+    def fromJSON(cls, json_string: str):
+
+        # First, use PyDantic to get a raw model
+        enzmldoc = cls.parse_obj(json.loads(json_string))
+
+        # Recreate to get unitDefs and logs
+        nu_enzmldoc = cls(
+            name=enzmldoc.name,
+            level=enzmldoc.level,
+            version=enzmldoc.version,
+            pubmedid=enzmldoc.pubmedid,
+            url=enzmldoc.url,
+            doi=enzmldoc.doi,
+            created=enzmldoc.created,
+            modified=enzmldoc.modified
+        )
+
+        # Creators
+        for creator in enzmldoc.creator_dict.values():
+            nu_enzmldoc.addCreator(creator)
+
+        # Vessels
+        for vessel in enzmldoc.vessel_dict.values():
+            nu_enzmldoc.addVessel(vessel)
+
+        # Proteins
+        for protein in enzmldoc.protein_dict.values():
+            nu_enzmldoc.addProtein(protein)
+
+        # Reactants
+        for reactant in enzmldoc.reactant_dict.values():
+            nu_enzmldoc.addReactant(reactant)
+
+        # Complexes
+        for complex in enzmldoc.complex_dict.values():
+            nu_enzmldoc._add_complex(complex)
+
+        # Reactions
+        for reaction in enzmldoc.reaction_dict.values():
+            nu_enzmldoc.addReaction(reaction)
+
+        # Measurements
+        for measurement in enzmldoc.measurement_dict.values():
+            nu_measurement = Measurement(
+                name=measurement.name,
+                temperature=measurement.temperature,
+                temperature_unit=measurement.temperature_unit,
+                ph=measurement.ph,
+                global_time_unit=measurement.global_time_unit
+            )
+
+            cls._parse_measurement_data(measurement, 'proteins',
+                                        nu_measurement, nu_enzmldoc)
+            cls._parse_measurement_data(measurement, 'reactants',
+                                        nu_measurement, nu_enzmldoc)
+
+            nu_enzmldoc.addMeasurement(nu_measurement)
+
+        return nu_enzmldoc
+
+    @staticmethod
+    def _parse_measurement_data(measurement, key, nu_measurement, enzmldoc):
+        """Parses measurement data for the fromJSON method"""
+
+        for measurement_data in measurement.species_dict[key].values():
+            nu_measurement.addData(
+                init_conc=measurement_data.init_conc,
+                unit=measurement_data.unit,
+                protein_id=measurement_data.protein_id,
+                reactant_id=measurement_data.reactant_id
+            )
+
+            nu_measurement.addReplicates(
+                measurement_data.replicates, enzmldoc=enzmldoc
+            )
+
+    def toFile(self, path: str, name: Optional[str] = None):
+        """Saves an EnzymeML document to an OMEX container at the specified path
+
+        Args:
+            path (Path): Path where the document should be saved.
+            verbose (PositiveInt, optional): Level of verbosity, in order to print a message and the resulting path. Defaults to 1.
+        """
+
+        EnzymeMLWriter().toFile(self, path, name)
+
+    def toXMLString(self):
+        """Generates an EnzymeML XML string"""
+
+        return EnzymeMLWriter().toXMLString(self)
+
+    @validate_arguments
+    def uploadToDataverse(
+        self,
+        dataverse_name: str,
+        base_url: Optional[str] = None,
+        api_token: Optional[str] = None
+    ):
+        """Uploads an EnzymeML document to a Dataverse installation of choice.
+
+        It should be noted, that the environment variables 'DATAVERSE_URL' and 'DATAVERSE_API_TOKEN'
+        should be given approriately before the upload. If not, tje upload cant be done.
+
+        Args:
+            dataverse_name (str): Name of the dataverse to upload the EnzymeML document. You can find the name in the link of your dataverse (e.g. https://dataverse.installation/dataverse/{dataverseName})
+            base_url (str): Base URL of the dataverse to upload. Defaults to None. If None the URL will be drawn from env vars.
+            api_token (str): API Token of the dataverse to upload. Defaults to None. If None the API Token will be drawn from env vars.
+
+        """
+        uploadToDataverse(
+            enzmldoc=self,
+            dataverse_name=dataverse_name,
+            base_url=base_url,
+            api_token=api_token
+        )
+
+    # ! Utility methods
+    def visualize(
+        self,
+        measurement_ids: list[str] = ["all"],
+        interactive: bool = False,
+        use_names: bool = False,
+        sharey: bool = True,
+        col_wrap: int = 4,
+        trendline: bool = False,
+        width: int = 1000,
+        height: int = 500,
+        hovermode: str = "closest",
+        **kwargs
+    ):
+        """Visualizes either all or selected measurements found in the EnzymeML document as FacetGrid or interactive.
+
+        In order to use this method correctly, make sure to pass nothing to 'measurement_ids' when all meassurements
+        should be visualised. Otherwise pass a list or string for multiple or single measurements respectively.
+
+
+        Args:
+            measurement_ids (list[str], optional): List of measurements that should be plotted or all. Defaults to ["all"].
+            interactive (bool, optional): [description]. Whether to return an interatcive or static plot. Defaults to to False.
+            use_names (bool, optional): Whether names or IDs should be used. Defaults to False.
+            sharey (bool, optional): Whether all plots in FacetGrid should share the y-axis. Defaults to True.
+            col_wrap (int, optional): Specifies in FacetGrid at which number of cols to create a new row. Defaults to 4.
+            trendline (bool, optional): Whether the plot should include a trendline. Defaults to False.
+            width (int, optional): Interactive plot width. Defaults to 1000.
+            height (int, optional): Interactive plot height. Defaults to 500.
+            hovermode (str, optional): Changes behaviour of hovering. Following options are available ['closest', 'x unified', 'x', 'y', 'y unified']. Defaults to 'closest'.
+
+        Returns:
+            [type]: [description]
+        """
+
+        if isinstance(measurement_ids, str):
+            measurement_ids = [measurement_ids]
+
+        # Allow for custom templates if specified
+        if interactive and "template" in kwargs:
+            template = kwargs["template"]
+        else:
+            kwargs["template"] = "plotly_white"
+
+        df = self.toDataFrame(
+            use_names=use_names, measurement_ids=measurement_ids
+        )
+
+        if interactive:
+            return self._create_interactive_plot(
+                df=df, trendline=trendline, width=width, height=height,
+                hovermode=hovermode, **kwargs
+                df=df, trendline=trendline, width=width, height=height, **kwargs
+            )
+
+        return self._create_facet_grid(
+            df=df, trendline=trendline, col_wrap=col_wrap, sharey=sharey, **kwargs
+        )
+
+    def _create_facet_grid(
+        self,
+        df: pd.DataFrame,
+        col_wrap: int,
+        sharey: bool,
+        trendline: bool,
+        **kwargs,
+    ):
+
+        # Set up the FacetGrid plot
+        g = sns.FacetGrid(
+            df, col="measurement", hue="species",
+            col_wrap=col_wrap, sharey=sharey, legend_out=True,
+            **kwargs
+        )
+
+        if trendline:
+            g.map(sns.lineplot, "time", "value")
+        g.map(sns.scatterplot, "time", "value")
+        g.add_legend(loc='upper right', bbox_to_anchor=(
+            0.5, -0.01), fancybox=True, shadow=True, ncol=2)
+
+        return g
+
+    def _create_interactive_plot(
+        self,
+        df: pd.DataFrame,
+        trendline: bool,
+        width: int,
+        height: int,
+        hovermode: str,
+        **kwargs
+    ):
+        """Visualizes all measurements as an interactive plot based on plotly. Best used in Jupyter Notebooks.
+
+        Args:
+            trendline (bool, optional): Whether or not an average trendline should be drawn. Defaults to False.
+            width (int, optional): Plot width. Defaults to 1000.
+            height (int, optional): Plot height. Defaults to 500.
+        """
+
+        if trendline:
+            kwargs.update(
+                {"trendline": "lowess", "trendline_options": {"frac": 0.5}}
+            )
+
+        fig = px.scatter(
+            df, x="time", y="value", animation_frame="measurement",
+            color="species", range_y=[-5, df.value.max() + df.value.std()],
+            width=width, height=height, hover_name="species", **kwargs
+        )
+
+        fig.update_layout(legend=dict(
+            orientation="h",
+            yanchor="bottom",
+            y=1.02,
+            xanchor="right",
+            x=1
+        ))
+
+        fig.update_layout(hovermode=hovermode)
+
+        return fig
+
+    def toDataFrame(
+        self,
+        measurement_ids: list[str] = ["all"],
+        use_names: bool = False,
+    ) -> pd.DataFrame:
+        """Transforms exported measurement data to a single DataFrame
+
+        Args:
+            measurement_ids (list[str], optional): Measurements to include or all of them. Defaults to ["all"].
+            use_names (bool, optional): Wether names or IDs should be used. Defaults to False.
+
+        Returns:
+            pd.DataFrame: Transformed measurement data.
+        """
+
+        # First export all the experimental data
+        data = self.exportMeasurementData()
+
+        # Reformat the dataframe for a FacetGrid plot
+        df_plot = []
+        for measurement_id, measurement in data.items():
+
+            if measurement_id not in measurement_ids and measurement_ids != ["all"]:
+                # Drop discarded measurements
+                continue
+
+            if use_names:
+                # Turn ID to name if specified
+                measurement_id = self.measurement_dict[measurement_id].name
+
+            # Get the dataframe from the data export
+            exp_data = measurement["data"]
+
+            # Rename to names if specified
+            columns = []
+            for column in exp_data.columns:
+                if use_names and column not in ["time", "data_unit", "time_unit"]:
+                    columns.append(self.getAny(column).name)
+                else:
+                    columns.append(column)
+
+            # Reset columns
+            exp_data.columns = columns
+
+            # Reduce DataFrame to three columns to hue indicidual species
+            exp_data = pd.melt(exp_data, id_vars=["time"], var_name="species")
+            exp_data["measurement"] = [measurement_id] * exp_data.shape[0]
+
+            df_plot.append(exp_data)
+
+        # Finally, concatenate all indivdidual datasets
+        df_plot = pd.concat(df_plot)
+
+        return df_plot
+
+    def unifyMeasurementUnits(
+        self,
+        kind: str,
+        scale: int,
+        measurement_ids: Union[str, list[str]] = "all"
+    ) -> None:
+        """Rescales and unifies the units of either all measurements or those that are provided to the given kind and scale.
+
+        Args:
+            kind (str): The unit kind from which to rescale. Currently supported: 'mole', 'gram', 'litre'.
+            scale (int): Decade scale to which the values will be rescaled.
+            measurement_ids (Union[str, list[str]], optional): Measurements that will be rescaled. Defaults to "all".
+        """
+
+        # Transform single strings to list
+        if isinstance(measurement_ids, str):
+            measurement_ids = [measurement_ids]
+
+        for measurement_id, measurement in self.measurement_dict.items():
+            if measurement_id in measurement_ids or measurement_ids == ["all"]:
+                measurement.unifyUnits(kind=kind, scale=scale, enzmldoc=self)
+
+    def exportMeasurementData(
+        self,
+        measurement_ids: Union[str, list[str]] = "all",
+        species_ids: Union[str, list[str]] = "all",
+        proteins: bool = False,
+        reactants: bool = True,
+    ) -> dict[str, dict[str, Union[tuple, pd.DataFrame]]]:
+        """Exports either all replicates present in any measurement or the ones specified via 'species_ids' or 'measurement_ids'
+
+        Args:
+            measurement_ids (Union[str, list[str]], optional): The measurements from which to export the data. Defaults to "all".
+            species_ids (Union[str, list[str]], optional): The species from which to export the data. Defaults to "all".
+
+        Returns:
+            dict[str, dict[str, Union[tuple, pd.DataFrame]]]: The data corresponding to the specified options. The dictionary will still distinguish between meassuremnts.
+        """
+
+        if isinstance(measurement_ids, str):
+            measurement_ids = [measurement_ids]
+        if isinstance(species_ids, str):
+            species_ids = [species_ids]
+
+        # Initialize return list
+        replicate_data = {}
+
+        for measurement_id, measurement in self.measurement_dict.items():
+            if measurement_id in measurement_ids or measurement_ids == ["all"]:
+                data = measurement.exportData(
+                    species_ids=species_ids
+                )
+
+                # Initialize the data dict that will be returned
+                measurement_data = {}
+
+                if reactants:
+                    measurement_data.update(data["reactants"])
+                if proteins:
+                    measurement_data.update(data["proteins"])
+
+                if measurement_data["data"] is not None:
+                    replicate_data[measurement_id] = measurement_data
+
+        return replicate_data
+
+    @ staticmethod
+    def _generateID(prefix: str, dictionary: dict) -> str:
+        """Generates IDs complying to the [s|p|r|m|u|c]?[digit]+ schema.
+
+        Args:
+            prefix (str): Character denoting the type of species (p: Protein, s: Reactant, u: UnitDef, r: EnzymeReaction, m: Measurement, c: concentration).
+            dictionary (dict): The dictionary from which the ID is generated and used to determine the number.
+
+        Returns:
+            str: Unique internal identifier.
+        """
+
+        if dictionary.keys():
+            # fetch all keys and sort them
+            number = int(
+                max(list(dictionary.keys()), key=lambda id: int(id[1::]))[1::]
+            )
+            return prefix + str(number + 1)
+
+        return prefix + str(0)
+
+    def validateEnzymeML(self) -> None:
+        # TODO rework validation
+        raise NotImplementedError(
+            "Function not refactored yet."
+        )
+
+    def __repr__(self) -> str:
+        """
+        Magic function return pretty string describing the object.
+
+        Returns:
+            string: Beautified summarization of object
+        """
+
+        return self.printDocument(stdout=False)
+
+    def printDocument(self, measurements: bool = False, units: bool = False, stdout: bool = True) -> Optional[str]:
+        """Prints the document's content"""
+
+        fin_string: list[str]
+
+        def generate_lines(dictionary: dict) -> None:
+            """Breaks up a dictionary and generates a human readible line."""
+            for element_id, element in dictionary.items():
+                fin_string.append(
+                    f"\tID: {element_id} \t Name: {element.name}")
+
+        fin_string = [self.name]
+
+        if units:
+            fin_string.append('>>> Units')
+            generate_lines(self.unit_dict)
+
+        fin_string.append('>>> Reactants')
+        generate_lines(self.reactant_dict)
+
+        fin_string.append('>>> Proteins')
+        generate_lines(self.protein_dict)
+
+        fin_string.append('>>> Complexes')
+        generate_lines(self.complex_dict)
+
+        fin_string.append('>>> Reactions')
+        generate_lines(self.reaction_dict)
+
+        if measurements:
+            fin_string.append('>>> Measurements')
+            fin_string.append(self.printMeasurements())
+
+        output = "\n".join(fin_string)
+
+        if stdout:
+            print(output)
+        else:
+            return output
+
+    def printMeasurements(self) -> str:
+        """Prints all measurements as a human readable table"""
+
+        table = Texttable()
+        table.set_deco(Texttable.HEADER)
+        table.set_cols_align(["l", "l", "l", "l"])
+
+        # Initialize rows
+        rows = [["ID", "Species", "Conc", "Unit"]]
+
+        # Generate and append rows
+        for measurement_id, measurement in self.measurement_dict.items():
+
+            speciesDict = measurement.species_dict
+            proteins = speciesDict['proteins']
+            reactants = speciesDict['reactants']
+
+            # succesively add rows with schema
+            # [ measID, speciesID, initConc, unit ]
+
+            for species_id, species in {**proteins, **reactants}.items():
+                rows.append(
+                    [
+                        measurement_id,
+                        species_id,
+                        str(species.init_conc),
+                        species.unit
+                    ]
+                )
+
+        # Add empty row for better readablity
+        rows.append([" "] * 4)
+        table.add_rows(rows)
+
+        return f"\n{table.draw()}\n"
+
+    def printReactionSchemes(self, by_name: bool = True):
+        """Prints all reaction equations to inspect the content
+        """
+
+        output = []
+
+        for reaction in self.reaction_dict.values():
+
+            # Get the equation
+            equation = reaction.get_reaction_scheme(
+                by_name=by_name, enzmldoc=self
+            )
+
+            if self.in_ipynb():
+                output.append(
+                    {
+                        "ID": reaction.id,
+                        "Name": reaction.name,
+                        "equation": equation.split("\n")[1].replace("Equation: ", ""),
+                        "kinetic law": equation.split("\n")[2].replace("Model: v = ", "")
+                    }
+                )
+            else:
+                output.append(equation)
+
+        if self.in_ipynb():
+            return pd.DataFrame(output).set_index("ID")
+        else:
+            print("\n".join(output))
+
+    @staticmethod
+    def in_ipynb():
+        """Checks whether in an ipynb or not"""
+        try:
+            cfg = get_ipython().config
+            if get_ipython().__class__.__name__ == 'ZMQInteractiveShell':
+                return True
+            else:
+                return False
+        except NameError:
+            return False
+
+    def generateInitialValueTemplate(self, dir: str = ".") -> None:
+        """Generates an initial value template as a YAML file, which can be used for modeling.
+
+        Args:
+            dir (str, optional): Dirpath to the output file. Defaults to ".".
+        """
+
+        init_values = {
+            "global": {
+                param.name: {
+                    "initial_value": None,
+                    "upper": None,
+                    "lower": None
+                }
+                for param in self.global_parameters.values()
+            }
+        }
+
+        for reaction in self.reaction_dict.values():
+
+            if reaction.model is None:
+                continue
+
+            parameters = {
+                param.name: {
+                    "initial_value": None,
+                    "upper": None,
+                    "lower": None
+                }
+                for param in reaction.model.parameters
+                if param.is_global is False
+            }
+
+            if parameters:
+                init_values[reaction.id] = parameters
+
+        # Finally, write the template to YAML
+        out = os.path.join(dir, self.name.replace(
+            " ", "_") + "_init_values.yaml"
+        )
+
+        with open(out, "w") as file_handle:
+            yaml.dump(
+                init_values,
+                file_handle,
+                default_flow_style=False,
+                sort_keys=False
+            )
+
+    def applyModelInitialization(self, path: str, to_values: bool = False) -> None:
+        """Adds initial values per reaction to the model from a YAML config file.
+
+        This method loads a YAML that previously generated from the function 'generateInitialValueTemplate'
+        and was filled with values. These are then used to populate the 'initial_value' fields of KineticParameter objects.
+
+        Args:
+            path (str): Path to the YAML file containing the initial values.
+        """
+
+        # Load the YAML file
+        with open(path, "r") as file_handle:
+            initial_values = yaml.safe_load(file_handle)
+
+        # Apply all given initial values to the model
+        for reaction_id, value_dict in initial_values.items():
+
+            if reaction_id == "global":
+                for name, options in value_dict.items():
+                    if to_values:
+                        self.global_parameters[name].value = options.get(
+                            "initial_value")
+
+                    self.global_parameters[name].initial_value = options.get(
+                        "initial_value")
+                    self.global_parameters[name].upper = options.get("upper")
+                    self.global_parameters[name].lower = options.get("lower")
+
+            else:
+                # Get the reaction
+                reaction = self.getReaction(reaction_id)
+                reaction.apply_initial_values(value_dict, to_values=to_values)
+
+    # ! Add methods
+
+    @validate_arguments
+    def addGlobalParameter(
+        self,
+        name: str,
+        value: Optional[float] = None,
+        initial_value: Optional[float] = None,
+        unit: Optional[str] = None,
+        constant: bool = False,
+        stdev: Optional[float] = None,
+        ontology: Optional[SBOTerm] = None,
+    ):
+        """Adds a global parameter to the model that will be referred by KineticModel objects in reaction models.
+
+        Args:
+            name (str): Name of the estimated parameter.
+            value (Optional[float], optional): Numerical value of the estimated parameter. Defaults to None.
+            initial_value (Optional[float], optional): Initial value that was used for the parameter estimation. Defaults to None.
+            unit (Optional[str], optional): Unit of the estimated parameter. Defaults to None.
+            stdev (Optional[float], optional): Standard deviation of the estimated parameter. Defaults to None.
+            ontology (Optional[SBOTerm], optional): Type of the estimated parameter. Defaults to None.
+
+        Returns:
+            str: Name of the parameter that has been added.
+        """
+
+        param = KineticParameter(
+            name=name, value=value, unit=unit, stdev=stdev,
+            initial_value=initial_value, ontology=ontology,
+            is_global=True, constant=constant
+        )
+
+        if param.unit:
+            param._unit_id = self._convertToUnitDef(param.unit)
+
+        # Add the parameter to the parameter_dict
+        self.global_parameters[param.name] = param
+
+        return param.name
+
+    @validate_arguments
+    def addCreator(self, creator: Creator, log: bool = True) -> str:
+        """Adds a creator object to the EnzymeML document.
+
+        Args:
+            creator (Creator): Creator object to be added to the document.
+
+        Returns:
+            str: Unique internal identifier of the creator.
+        """
+
+        # Generate ID
+        creator.id = self._generateID(prefix="a", dictionary=self.creator_dict)
+
+        # Add to the document
+        self.creator_dict[creator.id] = creator
+
+        if log:
+            # Log creator object
+            log_object(logger, creator)
+            logger.debug(
+                f"Added {type(creator).__name__} ({creator.id}) '{creator.family_name}' to document '{self.name}'"
+            )
+
+        return creator.id
+
+    @ validate_arguments
+    def addVessel(self, vessel: Vessel, use_parser: bool = True) -> str:
+        """Adds a Vessel object to the EnzymeML document.
+
+        Args:
+            vessel (Vessel): Vessel object to be added to the document.
+            use_parser (bool, optional): Whether to user the unit parser or not. Defaults to True.
+
+        Returns:
+            str: Unique internal identifier of the reactant.
+        """
+
+        return self._addSpecies(
+            species=vessel,
+            prefix="v",
+            dictionary=self.vessel_dict,
+            use_parser=use_parser
+        )
+
+    @ validate_arguments
+    def addReactant(self, reactant: Reactant, use_parser: bool = True) -> str:
+        """Adds a Reactant object to the EnzymeML document.
+
+        Args:
+            reactant (Reactant): Reactant object to be added to the document.
+            use_parser (bool, optional): Whether to user the unit parser or not. Defaults to True.
+
+        Returns:
+            str: Unique internal identifier of the reactant.
+        """
+
+        return self._addSpecies(
+            species=reactant,
+            prefix="s",
+            dictionary=self.reactant_dict,
+            use_parser=use_parser,
+        )
+
+    @ validate_arguments
+    def addProtein(self, protein: Protein, use_parser: bool = True) -> str:
+        """Adds a Protein object to the EnzymeML document.
+
+        Args:
+            protein (Protein): Protein object to be added to the document.
+            use_parser (bool, optional): Whether to user the unit parser or not. Defaults to True.
+
+        Returns:
+            str: Unique internal identifier of the protein.
+        """
+
+        return self._addSpecies(
+            species=protein,
+            prefix="p",
+            dictionary=self.protein_dict,
+            use_parser=use_parser
+        )
+
+    @ validate_arguments
+    def _add_complex(self, complex: Complex, use_parser: bool = True) -> str:
+        """Adds a Complex object to the EnzymeML document.
+
+        Args:
+            complex (Complex): Complex object to be added to the document.
+            use_parser (bool, optional): Whether to user the unit parser or not. Defaults to True.
+
+        Returns:
+            str: Unique internal identifier of the complex.
+        """
+
+        return self._addSpecies(
+            species=complex,
+            prefix="c",
+            dictionary=self.complex_dict,
+            use_parser=use_parser
+        )
+
+    @validate_arguments
+    def addComplex(
+        self,
+        name: str,
+        participants: list[str],
+        vessel_id: str,
+        init_conc: Optional[float] = None,
+        unit: Optional[str] = None
+    ):
+
+        # First convert all participants given as name to IDs
+        participants = [
+            self.getAny(participant).id
+            for participant in participants
+        ]
+
+        return self._add_complex(
+            Complex(
+                name=name,
+                participants=participants,
+                vessel_id=vessel_id,
+                init_conc=init_conc,
+                unit=unit
+            )
+        )
+
+    def _addSpecies(
+        self,
+        species: Union[AbstractSpecies, Vessel],
+        prefix: str,
+        dictionary: dict,
+        use_parser: bool = True,
+        log: bool = True
+    ) -> str:
+        """Helper function to add any specific species to the EnzymeML document.
+
+        Args:
+            species (AbstractSpecies): Species that is about to be added to the EnzymeML document.
+            prefix (str): Character that is used to generate a unique internal identifier.
+            dictionary (dict): The dictionary where the species will be added to.
+            use_parser (bool, optional): Whether to user the unit parser or not. Defaults to True.
+
+        Returns:
+            str: The internal identifier of the species.
+        """
+
+        # Generate ID
+        species.id = self._generateID(
+            prefix=prefix, dictionary=dictionary
+        )
+        species.meta_id = f"METAID_{species.id.upper()}"
+
+        # Update unit to UnitDefID
+        if species.unit and use_parser:
+            unit_id = self._convertToUnitDef(species.unit)
+            species._unit_id = unit_id
+        elif species.unit and use_parser is False:
+            species._unit_id = species.unit
+            species.unit = self.getUnitString(species._unit_id)
+
+        # Log creation of the object
+        log_object(logger, species)
+
+        # Add species to dictionary
+        dictionary[species.id] = species
+
+        # Log the addition
+        if log:
+            logger.debug(
+                f"Added {type(species).__name__} ({species.id}) '{species.name}' to document '{self.name}'"
+            )
+
+        return species.id
+
+    def addReaction(self, reaction: EnzymeReaction, use_parser: bool = True) -> str:
+        """
+        Adds EnzymeReaction object to EnzymeMLDocument object.
+        Automatically assigns ID and converts units.
+
+        Args:
+            reaction (EnzymeReaction): Object describing reaction
+            use_parser (bool, optional): If set True, will use
+                                         internal unit parser.
+                                         Defaults to True.
+
+        Returns:
+            string: Internal identifier for the reaction.
+            Use it for other objects!
+        """
+
+        # Generate ID
+        reaction.id = self._generateID("r", self.reaction_dict)
+        reaction.meta_id = f"METAID_{reaction.id.upper()}"
+
+        if use_parser and reaction.temperature:
+            # Reset temperature for SBML compliance to Kelvin
+            reaction.temperature = (
+                reaction.temperature + 273.15
+                if re.match(r"^K|kelvin", reaction.temperature_unit)
+                else reaction.temperature
+            )
+
+            # Generate internal ID for the unit
+            reaction._temperature_unit_id = self._convertToUnitDef(
+                reaction.temperature_unit
+            )
+        elif reaction.temperature:
+            # Set the temperature unit to the actual string
+            reaction._temperature_unit_id = reaction.temperature_unit
+            reaction.temperature_unit = self.getUnitString(
+                reaction.temperature_unit
+            )
+
+        # Set model units and check for consistency
+        if reaction.model:
+            # ID consistency
+            self._check_kinetic_model_ids(
+                model=reaction.model
+            )
+
+            # Reference global parameters
+            self._reference_global_parameters(
+                model=reaction.model
+            )
+
+            # Unit conversion
+            self._convert_kinetic_model_units(
+                reaction.model.parameters,
+                enzmldoc=self
+            )
+
+        # Finally add the reaction to the document
+        self.reaction_dict[reaction.id] = reaction
+
+        # Log the object
+        log_object(logger, reaction)
+        logger.debug(
+            f"Added {type(reaction).__name__} ({reaction.id}) '{reaction.name}' to document '{self.name}'"
+        )
+
+        return reaction.id
+
+    def _check_kinetic_model_ids(self, model) -> None:
+        """Checks if the given species IDs/names are consistent with the EnzymeML document. Also converts names into IDs, if given in the document.
+
+        Args:
+            equation (str): The rate law given in the KineticModel
+        """
+
+        # Get all the params of the model to distinguis params from names
+        all_params = [param.name for param in model.parameters]
+
+        for node in ast.walk(ast.parse(model.equation)):
+
+            if isinstance(node, ast.Constant):
+                # If the equation was generated  via the ModelFactory
+                if isinstance(node.value, str):
+                    name = repr(node.value)
+                else:
+                    # Numeric constants are ignored now
+                    continue
+
+            elif isinstance(node, ast.Name):
+                # If the equation has been done manually
+                name = node.id
+                if name in all_params:
+                    # If its a parameter
+                    continue
+            else:
+                continue
+
+            if name not in self.getSpeciesIDs():
+
+                try:
+                    # Try to get by name and substitute in equation
+                    species_id = self.getAny(
+                        name.replace("'", ""),
+                    ).id
+
+                    model.equation = model.equation.replace(
+                        name, species_id
+                    )
+                except StopIteration:
+                    # If neither name or ID is found, raise Error
+                    raise SpeciesNotFoundError(
+                        enzymeml_part="Kinetic Model",
+                        species_id=name
+                    )
+
+    def _reference_global_parameters(self, model):
+        """Removes single parameters and references global parameters if names match"""
+
+        nu_parameters = []
+        for parameter in model.parameters:
+            name = parameter.name
+            if name in self.global_parameters:
+                nu_parameters.append(
+                    self.global_parameters[name]
+                )
+            else:
+                nu_parameters.append(parameter)
+
+        model.parameters = nu_parameters
+
+    @ staticmethod
+    def _convert_kinetic_model_units(parameters: list[KineticParameter], enzmldoc) -> None:
+        """Converts given unit strings to unit IDs and adds them to the model.
+
+        Args:
+            parameters (list[KineticParameter]): List of all kinetic parameters.
+            enzmldoc ([type]): Used to convert unit strings to unit IDs.
+        """
+
+        for parameter in parameters:
+            if parameter.unit:
+                parameter._unit_id = enzmldoc._convertToUnitDef(parameter.unit)
+
+    def addReactions(self, reactions: list[EnzymeReaction]):
+        """Adds multiple reactions to an EnzymeML document.
+
+        Args:
+            reactions (list[EnzymeReaction]): List of EnzymeReaction objects
+        """
+
+        return {
+            reaction.name: self.addReaction(reaction)
+            for reaction in reactions
+        }
+
+    def addFile(
+        self,
+        filepath=None,
+        file_handle=None,
+        description="Undefined"
+    ) -> str:
+        """Adds any arbitrary file to the document. Please note, that if a filepath is given, any file_handle will be ignored.
+
+        Args:
+            filepath (str, optional): Path to the file that is added to the document. Defaults to None.
+            file_handle (io.BufferedReader, optional): File handle that will be read to a bytes string. Defaults to None.
+
+        Returns:
+            str: Internal identifier for the file.
+        """
+
+        # Generate a unique identifier for the file
+        file_id = self._generateID("f", self.file_dict)
+
+        if filepath:
+            # Open file handle
+            file_handle = open(filepath, "rb")
+        elif filepath is None and file_handle is None:
+            raise ValueError(
+                "Please specify either a file path or a file handle"
+            )
+
+        # Finally, add the file and close the handler
+        self.file_dict[file_id] = {
+            "name": os.path.basename(file_handle.name),
+            "handler": file_handle,
+            "description": description
+        }
+
+        return file_id
+
+    @ validate_arguments
+    def addMeasurement(self, measurement: Measurement) -> str:
+        """Adds a measurement to an EnzymeMLDocument and validates consistency with already defined elements of the document.
+
+        Args:
+            measurement (Measurement): Collection of data and initial concentrations per reaction
+
+        Returns:
+            measurement_id (String): Assigned measurement identifier.
+        """
+
+        # Check consistency
+        self._checkMeasurementConsistency(measurement)
+
+        # Convert all measurement units to UnitDefs
+        self._convertMeasurementUnits(measurement)
+
+        # Generate the ID and add it to the dictionary
+        measurement.id = self._generateID(
+            prefix="m", dictionary=self.measurement_dict
+        )
+
+        # Update measurement ID to all replicates
+        protein_data = measurement.species_dict["proteins"]
+        reactant_data = measurement.species_dict["reactants"]
+
+        self._updateReplicateMeasurementIDs(protein_data, measurement.id)
+        self._updateReplicateMeasurementIDs(reactant_data, measurement.id)
+
+        # Add it to the EnzymeMLDocument
+        self.measurement_dict[measurement.id] = measurement
+
+        # Log the object
+        log_object(logger, measurement)
+        logger.debug(
+            f"Added {type(measurement).__name__} ({measurement.id}) '{measurement.name}' to document '{self.name}'"
+        )
+
+        return measurement.id
+
+    def _convertMeasurementUnits(self, measurement: Measurement) -> None:
+        """Converts string SI units to UnitDef objects and IDs
+
+        Args:
+            measurement (Measurement): Object defining a measurement
+        """
+
+        # Update global time of the measurement
+        if measurement.global_time:
+            measurement._global_time_unit_id = self._convertToUnitDef(
+                measurement.global_time_unit
+            )
+
+        # Update temperature unit of the measurement
+        if measurement.temperature_unit:
+            measurement._temperature_unit_id = self._convertToUnitDef(
+                measurement.temperature_unit
+            )
+
+        def update_dict_units(measurement_data_dict: dict[str, MeasurementData]) -> None:
+            """Helper function to update units"""
+            for measurement_data in measurement_data_dict.values():
+                measurement_data._unit_id = self._convertToUnitDef(
+                    measurement_data.unit
+                )
+
+                global_time = self._convertReplicateUnits(
+                    measurement_data
+                )
+
+                if global_time:
+                    measurement.global_time = global_time
+
+        # Perform update
+        update_dict_units(measurement.species_dict["proteins"])
+        update_dict_units(measurement.species_dict["reactants"])
+
+    def _convertReplicateUnits(self, measurement_data: MeasurementData) -> Optional[list[float]]:
+        """Converts replicate unit strings to unit definitions.
+
+        Args:
+            measurement_data (MeasurementData): Object holding measurement data for a species
+        """
+
+        # TODO verify globally global time
+        global_time = None
+
+        for replicate in measurement_data.replicates:
+
+            # Convert unit
+            time_unit_id = self._convertToUnitDef(replicate.time_unit)
+            data_unit_id = self._convertToUnitDef(replicate.data_unit)
+
+            # Assign unit IDs
+            replicate._data_unit_id = data_unit_id
+            replicate._time_unit_id = time_unit_id
+
+            global_time = replicate.time
+
+        return global_time
+
+    def _updateReplicateMeasurementIDs(self, measurement_data_dict: dict[str, MeasurementData], measurement_id: str):
+        """Updates the measurement IDs of replicates."""
+        for measurement_data in measurement_data_dict.values():
+            replicates = measurement_data.replicates
+            for replicate in replicates:
+                replicate.measurement_id = measurement_id
+
+    def _checkMeasurementConsistency(self, measurement: Measurement) -> None:
+        """Checks if the used species in the measurement are consistent with the EnzymeML document.
+
+        Args:
+            measurement (MeasurementData): Objech holding measurement data for a species.
+        """
+
+        map(self._checkSpecies, measurement.species_dict["reactants"])
+        map(self._checkSpecies, measurement.species_dict["proteins"])
+
+    def _checkSpecies(self, species_id):
+        """Checks if a species is defined in the EnzymeML document.
+
+        Args:
+            species_id (str): Unique identifier of the species.
+
+        Raises:
+            SpeciesNotFoundError: Raised when a species is not defined in the EnzymeML document.
+        """
+
+        all_species = {
+            **self.reactant_dict,
+            **self.protein_dict,
+            **self.complex_dict
+        }
+
+        if species_id not in all_species.keys():
+
+            # Retrieve species for ontology
+            species = self._getSpecies(
+                id=species_id,
+                dictionary=all_species,
+                element_type="Proteins/Reactants/Complexes"
+            )
+
+            # Use the EnzymeMLPart Enum to derive the correct place
+            sbo_term = SBOTerm(species.__dict__["ontology"]).name
+            enzymeml_part = EnzymeMLPart.partFromSBOTerm(sbo_term)
+
+            # Raise an error if the species is nowhere present
+            raise SpeciesNotFoundError(
+                species_id=species_id,
+                enzymeml_part=enzymeml_part
+            )
+
+    def _convertToUnitDef(self, unit: Optional[str]) -> str:
+        """Reads an SI unit string and converts it into a EnzymeML compatible UnitDef
+
+        Args:
+            unit (str): String representing the SI unit.
+
+        Returns:
+            str: Unique identifier of the UnitDef.
+        """
+
+        if unit is None:
+            raise TypeError("No unit given.")
+        elif unit in self.unit_dict.keys():
+            return unit
+
+        return UnitCreator().getUnit(unit, self)
+
+    # ! Getter methods
+    def getSpeciesIDs(self) -> list[str]:
+        return list({
+            **self.protein_dict,
+            **self.reactant_dict,
+            **self.complex_dict
+        }.keys())
+
+    def getUnitString(self, unit_id: Optional[str]) -> str:
+        """Return the unit name corresponding to the given unit ID.
+
+        Args:
+            unit_id (str): Unique internal ID of the unit.
+
+        Raises:
+            SpeciesNotFoundError: Raised when the requested unit is not found.
+
+        Returns:
+            str: String representation of the unit.
+        """
+
+        if unit_id is None:
+            raise TypeError("No unit given.")
+
+        try:
+            return self.unit_dict[unit_id].name
+        except KeyError:
+            raise SpeciesNotFoundError(
+                species_id=unit_id, enzymeml_part="Units"
+            )
+
+    def getUnitDef(self, id: str) -> UnitDef:
+        """Returns the unit associated with the given ID.
+
+        Args:
+            id (str): Unique internal ID of the unit.
+
+        Raises:
+            SpeciesNotFoundError: Raised when the requested unit is not found.
+
+        Returns:
+            UnitDef: The corresponding unit object.
+        """
+
+        return self._getSpecies(
+            id=id,
+            dictionary=self.unit_dict,
+            element_type="Units",
+        )
+
+    def getVessel(self, id: str) -> Vessel:
+        """Returns the vessel associated with the given ID.
+
+        Args:
+            id (str): Unique internal ID of the vessel.
+
+        Raises:
+            SpeciesNotFoundError: Raised when the requested vessel is not found.
+
+        Returns:
+            Vessel: The corresponding unit object.
+        """
+
+        return self._getSpecies(
+            id=id,
+            dictionary=self.vessel_dict,
+            element_type="Vessels",
+        )
+
+    def getReaction(self, id: str) -> EnzymeReaction:
+        """Returns the reaction associated with the given ID.
+
+        Args:
+            id (str): Unique internal ID of the reaction.
+
+        Raises:
+            SpeciesNotFoundError: Raised when the requested reaction is not found.
+
+        Returns:
+            EnzymeReaction: The corresponding reaction object.
+        """
+
+        return self._getSpecies(
+            id=id,
+            dictionary=self.reaction_dict,
+            element_type="EnzymeReaction",
+        )
+
+    def getMeasurement(self, id: str) -> Measurement:
+        """Returns the measurement associated with the given ID.
+
+        Args:
+            id (str): Unique internal ID of the measurement.
+
+        Raises:
+            SpeciesNotFoundError: Raised when the requested measurement is not found.
+
+        Returns:
+            Measurement: The corresponding measurement object.
+        """
+
+        return self._getSpecies(
+            id=id,
+            dictionary=self.measurement_dict,
+            element_type="Measurement",
+        )
+
+    def getReactant(self, id: str) -> Reactant:
+        """Returns the reactant associated with the given ID.
+
+        Args:
+            id (str): Unique internal ID of the reactant.
+
+        Raises:
+            SpeciesNotFoundError: Raised when the requested reactant is not found.
+
+        Returns:
+            Reactant: The corresponding reactant object.
+        """
+
+        return self._getSpecies(
+            id=id,
+            dictionary=self.reactant_dict,
+            element_type="Reactant",
+        )
+
+    def getProtein(self, id: str) -> Protein:
+        """Returns the protein associated with the given ID.
+
+        Args:
+            id (str): Unique internal ID of the protein.
+
+        Raises:
+            SpeciesNotFoundError: Raised when the requested protein is not found.
+
+        Returns:
+            Protein: The corresponding protein object.
+        """
+
+        return self._getSpecies(
+            id=id,
+            dictionary=self.protein_dict,
+            element_type="Protein",
+        )
+
+    def getFile(self, id: str, by_id: bool = True) -> dict:
+        """Returns the file associated with the given ID.
+
+        Args:
+            id (str): Unique internal ID of the file.
+
+        Raises:
+            SpeciesNotFoundError: Raised when the requested file is not found.
+
+        Returns:
+            dict[str, dict]: The corresponding file object.
+        """
+
+        if by_id:
+            return self.file_dict[id]
+        else:
+            return next(filter(
+                lambda file: file["name"] == id,
+                self.file_dict.values()
+            ))
+
+    def getAny(self, id: str) -> AbstractSpecies:
+        """Returns anything associated with the given ID.
+
+        Args:
+            id (str): Unique internal ID of the object.
+
+        Raises:
+            SpeciesNotFoundError: Raised when the requested object is not found.
+
+        Returns:
+            dict[str, dict]: The corresponding file object.
+        """
+
+        all_dicts = {
+            **self.unit_dict,
+            **self.vessel_dict,
+            **self.reactant_dict,
+            **self.protein_dict,
+            **self.complex_dict,
+            **self.reaction_dict
+        }
+
+        return self._getSpecies(
+            id=id,
+            dictionary=all_dicts,
+            element_type="Document",
+        )
+
+    def _getSpecies(
+        self,
+        id: str,
+        dictionary: dict,
+        element_type: str,
+    ):
+        """Helper function to retrieve any kind of species from the EnzymeML document.
+
+        Args:
+            id (str): Unique internal ID.
+            dictionary (dict): Dictionary that stores all objects.
+            element_type (str): Type of object that is in the dictionary.
+
+        Raises:
+            SpeciesNotFoundError: Raised when the requested species is not found.
+
+        Returns:
+            Union[ AbstractSpecies, EnzymeReaction, Measurement ]: The requested object
+        """
+
+        for attr in ["id", "name"]:
+            species = self._search_object(
+                value=id, attr=attr, dictionary=dictionary
+            )
+
+            if species:
+                return species
+
+        raise SpeciesNotFoundError(
+            species_id=id, enzymeml_part=element_type
+        )
+
+    def _search_object(self, value, attr: str, dictionary: dict):
+        """Filters a given dictionary for an attributes and returns it if found.
+
+        Args:
+            value ([type]): Term that is searched for.
+            attr (str): Corresponding attribute to look for.
+            dictionary (dict): Dictionary that si searched.
+
+        Returns:
+            AbstractSpecies: Species from the EnzymeML document.
+        """
+
+        try:
+            # Filter the dict for the desired species
+            return next(filter(
+                lambda obj: obj.__dict__[attr] == value,
+                dictionary.values()
+            ))
+        except StopIteration:
+            return None
+
+    def getReactantList(self) -> list[Reactant]:
+        """Returns a list of all reactants in the EnzymeML document."
+
+        Returns:
+            list[Reactant]: List of all reactants in the EnzymeML document.
+        """
+        return self._getSpeciesList(self.reactant_dict)
+
+    def getProteinList(self) -> list[Protein]:
+        """Returns a list of all proteins in the EnzymeML document."
+
+        Returns:
+            list[Protein]: List of all proteins in the EnzymeML document.
+        """
+        return self._getSpeciesList(self.protein_dict)
+
+    def getReactionList(self) -> list[EnzymeReaction]:
+        """Returns a list of all reactions in the EnzymeML document."
+
+        Returns:
+            list[EnzymeReaction]: List of all reactions in the EnzymeML document.
+        """
+        return self._getSpeciesList(self.reaction_dict)
+
+    def getFilesList(self):
+        """Returns a list of all files in the EnzymeML document."
+
+        Returns:
+            list[dict]: List of all files in the EnzymeML document.
+        """
+        return self._getSpeciesList(self.file_dict)
+
+    @ staticmethod
+    def _getSpeciesList(dictionary: dict) -> list:
+        """Helper function to retrieve lists of dicitonary objects
+
+        Args:
+            dictionary (dict): Dictionary of corresponding elements
+
+        Returns:
+            list: Returns all values in the dictionary
+        """
+        return list(dictionary.values())
+
+    @ deprecated_getter("doi")
+    def getDoi(self) -> Optional[str]:
+        return self.doi
+
+    @ deprecated_getter("pubmedid")
+    def getPubmedID(self) -> Optional[str]:
+        return self.pubmedid
+
+    @ deprecated_getter("url")
+    def getUrl(self) -> Optional[str]:
+        return self.url
+
+    @ deprecated_getter("created")
+    def get_created(self):
+        return self.created
+
+    @ deprecated_getter("modified")
+    def getModified(self):
+        return self.modified
+
+    @ deprecated_getter("creators")
+    def getCreator(self):
+        return self.creator_dict
+
+    @ deprecated_getter("name")
+    def getName(self):
+        return self.name
+
+    @ deprecated_getter("level")
+    def getLevel(self):
+        return self.level
+
+    @ deprecated_getter("version")
+    def getVersion(self):
+        return self.version
+
+    @ deprecated_getter("protein_dict")
+    def getProteinDict(self):
+        return self.protein_dict
+
+    @ deprecated_getter("reactant_dict")
+    def getReactantDict(self):
+        return self.reactant_dict
+
+    @ deprecated_getter("reaction_dict")
+    def getReactionDict(self):
+        return self.reaction_dict
+
+    @ deprecated_getter("measurement_dict")
+    def getMeasurementDict(self):
+        return self.measurement_dict
+
+    @ deprecated_getter("unit_dict")
+    def getUnitDict(self):
+        return self.unit_dict
+
+    @ deprecated_getter("file_dict")
+    def getFileDict(self):
+        return self.file_dict